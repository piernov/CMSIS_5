--- conflicted
+++ resolved
@@ -8,13 +8,7 @@
   <url>http://www.keil.com/pack/</url>
 
   <releases>
-<<<<<<< HEAD
-    <release version="5.1.1" date="2017-09-19">
-    CMSIS-RTOS2:
-      - RTX 5.2.1 (see revision history for details)
-	</release>
-=======
-    <release version="5.2.0-rc1">
+    <release version="5.2.0">
       CMSIS-Core(M): 5.1.0 (see revision history for details)
         - Added MPU Functions for ARMv8-M for Cortex-M23/M33.
         - Added compiler_iccarm.h to replace compiler_iar.h shipped with the compiler.
@@ -23,7 +17,7 @@
         - Added additional access functions for physical timer.
       CMSIS-DAP: 1.2.0 (see revision history for details)
       CMSIS-DSP: 1.5.2 (see revision history for details)
-      CMSIS-Driver:
+      CMSIS-Driver 2.6.0(see revision history for details):
         - CAN Driver API V1.2.0
         - NAND Driver API V2.3.0
       CMSIS-RTOS:
@@ -36,46 +30,10 @@
         - Added device ARMCM0plus_MPU for Cortex-M0+ with MPU.
         - Added IAR startup code for Cortex-A9
     </release>
-    <release version="5.1.2-dev3">
-      Active development...
-      CMSIS-Core(A): 1.0.1 (see revision history for details)
-        - Added compiler_iccarm.h.
-        - Added additional access functions for physical timer.
-      CMSIS-RTOS2:
-        - API 2.1.2 (see revision history for details)
-      CMSIS-RTOS2:
-        - RTX 5.2.3 (see revision history for details)
-      Devices:
-        - Added device ARMCM0plus_MPU for Cortex-M0+ with MPU.
-        - Added IAR startup code for Cortex-A9
-    </release>
-    <release version="5.1.2-dev2">
-      CMSIS-Core(M): 5.0.3 (see revision history for details)
-        - Added compiler_iccarm.h to replace compiler_iar.h shipped with the compiler.
-      CMSIS-RTOS2:
-        - RTX 5.2.2 (see revision history for details)
-    </release>
-    <release version="5.1.2-dev1">
-      Devices:
-      - added GCC startup and linker script for Cortex-A9
-      CMSIS-Core(M): 5.0.3 (see revision history for details)
-      - Added MPU Functions for ARMv8-M for Cortex-M23/M33.
-      - Added compiler_iccarm.h to replace compiler_iar.h shipped with the compiler.
-      CMSIS-Core(A): 1.0.1 (see revision history for details)
-      CMSIS-Driver:
-      - CAN Driver API V1.2.0
-      CMSIS-RTOS:
-      - RTX: added variant for Infineon XMC4 series affected by PMU_CM.001 errata
-      CMSIS-RTOS2:
-      - RTX 5.2.1 (see revision history for details)
-      - Message Queue Example
-      - Memory Pool Example
-    </release>
     <release version="5.1.1" date="2017-09-19">
       CMSIS-RTOS2:
       - RTX 5.2.1 (see revision history for details)
     </release>
->>>>>>> 2a35afb6
     <release version="5.1.0" date="2017-08-04">
       CMSIS-Core(M): 5.0.2 (see revision history for details)
       - Changed Version Control macros to be core agnostic.
@@ -2600,44 +2558,44 @@
 
         <!-- CPU and Compiler dependent -->
         <!-- ARMCC -->
-        <file category="library" condition="CM0_LE_ARMCC"    name="CMSIS/RTOS/RTX/LIB/ARM/RTX_CM0.lib"    src="CMSIS/RTOS/RTX/SRC/ARM"/>
-        <file category="library" condition="CM0_BE_ARMCC"    name="CMSIS/RTOS/RTX/LIB/ARM/RTX_CM0_B.lib"  src="CMSIS/RTOS/RTX/SRC/ARM"/>
-        <file category="library" condition="CM3_LE_ARMCC"    name="CMSIS/RTOS/RTX/LIB/ARM/RTX_CM3.lib"    src="CMSIS/RTOS/RTX/SRC/ARM"/>
-        <file category="library" condition="CM3_BE_ARMCC"    name="CMSIS/RTOS/RTX/LIB/ARM/RTX_CM3_B.lib"  src="CMSIS/RTOS/RTX/SRC/ARM"/>
+        <file category="library" condition="CM0_LE_ARMCC"        name="CMSIS/RTOS/RTX/LIB/ARM/RTX_CM0.lib"      src="CMSIS/RTOS/RTX/SRC/ARM"/>
+        <file category="library" condition="CM0_BE_ARMCC"        name="CMSIS/RTOS/RTX/LIB/ARM/RTX_CM0_B.lib"    src="CMSIS/RTOS/RTX/SRC/ARM"/>
+        <file category="library" condition="CM3_LE_ARMCC"        name="CMSIS/RTOS/RTX/LIB/ARM/RTX_CM3.lib"      src="CMSIS/RTOS/RTX/SRC/ARM"/>
+        <file category="library" condition="CM3_BE_ARMCC"        name="CMSIS/RTOS/RTX/LIB/ARM/RTX_CM3_B.lib"    src="CMSIS/RTOS/RTX/SRC/ARM"/>
         <file category="library" condition="CM4_LE_ARMCC"    name="CMSIS/RTOS/RTX/LIB/ARM/RTX_CM3.lib"    src="CMSIS/RTOS/RTX/SRC/ARM"/>
-        <file category="library" condition="CM4_BE_ARMCC"    name="CMSIS/RTOS/RTX/LIB/ARM/RTX_CM3_B.lib"  src="CMSIS/RTOS/RTX/SRC/ARM"/>
+        <file category="library" condition="CM4_BE_ARMCC"        name="CMSIS/RTOS/RTX/LIB/ARM/RTX_CM3_B.lib"    src="CMSIS/RTOS/RTX/SRC/ARM"/>
         <file category="library" condition="CM4_FP_LE_ARMCC" name="CMSIS/RTOS/RTX/LIB/ARM/RTX_CM4.lib"    src="CMSIS/RTOS/RTX/SRC/ARM"/>
-        <file category="library" condition="CM4_FP_BE_ARMCC" name="CMSIS/RTOS/RTX/LIB/ARM/RTX_CM4_B.lib"  src="CMSIS/RTOS/RTX/SRC/ARM"/>
-        <file category="library" condition="CM7_LE_ARMCC"    name="CMSIS/RTOS/RTX/LIB/ARM/RTX_CM3.lib"    src="CMSIS/RTOS/RTX/SRC/ARM"/>
-        <file category="library" condition="CM7_BE_ARMCC"    name="CMSIS/RTOS/RTX/LIB/ARM/RTX_CM3_B.lib"  src="CMSIS/RTOS/RTX/SRC/ARM"/>
-        <file category="library" condition="CM7_FP_LE_ARMCC" name="CMSIS/RTOS/RTX/LIB/ARM/RTX_CM4.lib"    src="CMSIS/RTOS/RTX/SRC/ARM"/>
-        <file category="library" condition="CM7_FP_BE_ARMCC" name="CMSIS/RTOS/RTX/LIB/ARM/RTX_CM4_B.lib"  src="CMSIS/RTOS/RTX/SRC/ARM"/>
+        <file category="library" condition="CM4_FP_BE_ARMCC"     name="CMSIS/RTOS/RTX/LIB/ARM/RTX_CM4_B.lib"    src="CMSIS/RTOS/RTX/SRC/ARM"/>
+        <file category="library" condition="CM7_LE_ARMCC"        name="CMSIS/RTOS/RTX/LIB/ARM/RTX_CM3.lib"      src="CMSIS/RTOS/RTX/SRC/ARM"/>
+        <file category="library" condition="CM7_BE_ARMCC"        name="CMSIS/RTOS/RTX/LIB/ARM/RTX_CM3_B.lib"    src="CMSIS/RTOS/RTX/SRC/ARM"/>
+        <file category="library" condition="CM7_FP_LE_ARMCC"     name="CMSIS/RTOS/RTX/LIB/ARM/RTX_CM4.lib"      src="CMSIS/RTOS/RTX/SRC/ARM"/>
+        <file category="library" condition="CM7_FP_BE_ARMCC"     name="CMSIS/RTOS/RTX/LIB/ARM/RTX_CM4_B.lib"    src="CMSIS/RTOS/RTX/SRC/ARM"/>
         <!-- GCC -->
-        <file category="library" condition="CM0_LE_GCC"      name="CMSIS/RTOS/RTX/LIB/GCC/libRTX_CM0.a"   src="CMSIS/RTOS/RTX/SRC/GCC"/>
-        <file category="library" condition="CM0_BE_GCC"      name="CMSIS/RTOS/RTX/LIB/GCC/libRTX_CM0_B.a" src="CMSIS/RTOS/RTX/SRC/GCC"/>
-        <file category="library" condition="CM3_LE_GCC"      name="CMSIS/RTOS/RTX/LIB/GCC/libRTX_CM3.a"   src="CMSIS/RTOS/RTX/SRC/GCC"/>
-        <file category="library" condition="CM3_BE_GCC"      name="CMSIS/RTOS/RTX/LIB/GCC/libRTX_CM3_B.a" src="CMSIS/RTOS/RTX/SRC/GCC"/>
+        <file category="library" condition="CM0_LE_GCC"          name="CMSIS/RTOS/RTX/LIB/GCC/libRTX_CM0.a"     src="CMSIS/RTOS/RTX/SRC/GCC"/>
+        <file category="library" condition="CM0_BE_GCC"          name="CMSIS/RTOS/RTX/LIB/GCC/libRTX_CM0_B.a"   src="CMSIS/RTOS/RTX/SRC/GCC"/>
+        <file category="library" condition="CM3_LE_GCC"          name="CMSIS/RTOS/RTX/LIB/GCC/libRTX_CM3.a"     src="CMSIS/RTOS/RTX/SRC/GCC"/>
+        <file category="library" condition="CM3_BE_GCC"          name="CMSIS/RTOS/RTX/LIB/GCC/libRTX_CM3_B.a"   src="CMSIS/RTOS/RTX/SRC/GCC"/>
         <file category="library" condition="CM4_LE_GCC"      name="CMSIS/RTOS/RTX/LIB/GCC/libRTX_CM3.a"   src="CMSIS/RTOS/RTX/SRC/GCC"/>
-        <file category="library" condition="CM4_BE_GCC"      name="CMSIS/RTOS/RTX/LIB/GCC/libRTX_CM3_B.a" src="CMSIS/RTOS/RTX/SRC/GCC"/>
+        <file category="library" condition="CM4_BE_GCC"          name="CMSIS/RTOS/RTX/LIB/GCC/libRTX_CM3_B.a"   src="CMSIS/RTOS/RTX/SRC/GCC"/>
         <file category="library" condition="CM4_FP_LE_GCC"   name="CMSIS/RTOS/RTX/LIB/GCC/libRTX_CM4.a"   src="CMSIS/RTOS/RTX/SRC/GCC"/>
-        <file category="library" condition="CM4_FP_BE_GCC"   name="CMSIS/RTOS/RTX/LIB/GCC/libRTX_CM4_B.a" src="CMSIS/RTOS/RTX/SRC/GCC"/>
-        <file category="library" condition="CM7_LE_GCC"      name="CMSIS/RTOS/RTX/LIB/GCC/libRTX_CM3.a"   src="CMSIS/RTOS/RTX/SRC/GCC"/>
-        <file category="library" condition="CM7_BE_GCC"      name="CMSIS/RTOS/RTX/LIB/GCC/libRTX_CM3_B.a" src="CMSIS/RTOS/RTX/SRC/GCC"/>
-        <file category="library" condition="CM7_FP_LE_GCC"   name="CMSIS/RTOS/RTX/LIB/GCC/libRTX_CM4.a"   src="CMSIS/RTOS/RTX/SRC/GCC"/>
-        <file category="library" condition="CM7_FP_BE_GCC"   name="CMSIS/RTOS/RTX/LIB/GCC/libRTX_CM4_B.a" src="CMSIS/RTOS/RTX/SRC/GCC"/>
+        <file category="library" condition="CM4_FP_BE_GCC"       name="CMSIS/RTOS/RTX/LIB/GCC/libRTX_CM4_B.a"   src="CMSIS/RTOS/RTX/SRC/GCC"/>
+        <file category="library" condition="CM7_LE_GCC"          name="CMSIS/RTOS/RTX/LIB/GCC/libRTX_CM3.a"     src="CMSIS/RTOS/RTX/SRC/GCC"/>
+        <file category="library" condition="CM7_BE_GCC"          name="CMSIS/RTOS/RTX/LIB/GCC/libRTX_CM3_B.a"   src="CMSIS/RTOS/RTX/SRC/GCC"/>
+        <file category="library" condition="CM7_FP_LE_GCC"       name="CMSIS/RTOS/RTX/LIB/GCC/libRTX_CM4.a"     src="CMSIS/RTOS/RTX/SRC/GCC"/>
+        <file category="library" condition="CM7_FP_BE_GCC"       name="CMSIS/RTOS/RTX/LIB/GCC/libRTX_CM4_B.a"   src="CMSIS/RTOS/RTX/SRC/GCC"/>
         <!-- IAR -->
-        <file category="library" condition="CM0_LE_IAR"      name="CMSIS/RTOS/RTX/LIB/IAR/RTX_CM0.a"      src="CMSIS/RTOS/RTX/SRC/IAR"/>
-        <file category="library" condition="CM0_BE_IAR"      name="CMSIS/RTOS/RTX/LIB/IAR/RTX_CM0_B.a"    src="CMSIS/RTOS/RTX/SRC/IAR"/>
-        <file category="library" condition="CM3_LE_IAR"      name="CMSIS/RTOS/RTX/LIB/IAR/RTX_CM3.a"      src="CMSIS/RTOS/RTX/SRC/IAR"/>
-        <file category="library" condition="CM3_BE_IAR"      name="CMSIS/RTOS/RTX/LIB/IAR/RTX_CM3_B.a"    src="CMSIS/RTOS/RTX/SRC/IAR"/>
-        <file category="library" condition="CM4_LE_IAR"      name="CMSIS/RTOS/RTX/LIB/IAR/RTX_CM3.a"      src="CMSIS/RTOS/RTX/SRC/IAR"/>
-        <file category="library" condition="CM4_BE_IAR"      name="CMSIS/RTOS/RTX/LIB/IAR/RTX_CM3_B.a"    src="CMSIS/RTOS/RTX/SRC/IAR"/>
-        <file category="library" condition="CM4_FP_LE_IAR"   name="CMSIS/RTOS/RTX/LIB/IAR/RTX_CM4.a"      src="CMSIS/RTOS/RTX/SRC/IAR"/>
-        <file category="library" condition="CM4_FP_BE_IAR"   name="CMSIS/RTOS/RTX/LIB/IAR/RTX_CM4_B.a"    src="CMSIS/RTOS/RTX/SRC/IAR"/>
-        <file category="library" condition="CM7_LE_IAR"      name="CMSIS/RTOS/RTX/LIB/IAR/RTX_CM3.a"      src="CMSIS/RTOS/RTX/SRC/IAR"/>
-        <file category="library" condition="CM7_BE_IAR"      name="CMSIS/RTOS/RTX/LIB/IAR/RTX_CM3_B.a"    src="CMSIS/RTOS/RTX/SRC/IAR"/>
-        <file category="library" condition="CM7_FP_LE_IAR"   name="CMSIS/RTOS/RTX/LIB/IAR/RTX_CM4.a"      src="CMSIS/RTOS/RTX/SRC/IAR"/>
-        <file category="library" condition="CM7_FP_BE_IAR"   name="CMSIS/RTOS/RTX/LIB/IAR/RTX_CM4_B.a"    src="CMSIS/RTOS/RTX/SRC/IAR"/>
+        <file category="library" condition="CM0_LE_IAR"          name="CMSIS/RTOS/RTX/LIB/IAR/RTX_CM0.a"        src="CMSIS/RTOS/RTX/SRC/IAR"/>
+        <file category="library" condition="CM0_BE_IAR"          name="CMSIS/RTOS/RTX/LIB/IAR/RTX_CM0_B.a"      src="CMSIS/RTOS/RTX/SRC/IAR"/>
+        <file category="library" condition="CM3_LE_IAR"          name="CMSIS/RTOS/RTX/LIB/IAR/RTX_CM3.a"        src="CMSIS/RTOS/RTX/SRC/IAR"/>
+        <file category="library" condition="CM3_BE_IAR"          name="CMSIS/RTOS/RTX/LIB/IAR/RTX_CM3_B.a"      src="CMSIS/RTOS/RTX/SRC/IAR"/>
+        <file category="library" condition="CM4_LE_IAR"          name="CMSIS/RTOS/RTX/LIB/IAR/RTX_CM3.a"        src="CMSIS/RTOS/RTX/SRC/IAR"/>
+        <file category="library" condition="CM4_BE_IAR"          name="CMSIS/RTOS/RTX/LIB/IAR/RTX_CM3_B.a"      src="CMSIS/RTOS/RTX/SRC/IAR"/>
+        <file category="library" condition="CM4_FP_LE_IAR"       name="CMSIS/RTOS/RTX/LIB/IAR/RTX_CM4.a"        src="CMSIS/RTOS/RTX/SRC/IAR"/>
+        <file category="library" condition="CM4_FP_BE_IAR"       name="CMSIS/RTOS/RTX/LIB/IAR/RTX_CM4_B.a"      src="CMSIS/RTOS/RTX/SRC/IAR"/>
+        <file category="library" condition="CM7_LE_IAR"          name="CMSIS/RTOS/RTX/LIB/IAR/RTX_CM3.a"        src="CMSIS/RTOS/RTX/SRC/IAR"/>
+        <file category="library" condition="CM7_BE_IAR"          name="CMSIS/RTOS/RTX/LIB/IAR/RTX_CM3_B.a"      src="CMSIS/RTOS/RTX/SRC/IAR"/>
+        <file category="library" condition="CM7_FP_LE_IAR"       name="CMSIS/RTOS/RTX/LIB/IAR/RTX_CM4.a"        src="CMSIS/RTOS/RTX/SRC/IAR"/>
+        <file category="library" condition="CM7_FP_BE_IAR"       name="CMSIS/RTOS/RTX/LIB/IAR/RTX_CM4_B.a"      src="CMSIS/RTOS/RTX/SRC/IAR"/>
       </files>
     </component>
     <!-- CMSIS-RTOS Keil RTX component (IFX variant) -->
@@ -2681,11 +2639,7 @@
     </component>
 
     <!-- CMSIS-RTOS Keil RTX5 component -->
-<<<<<<< HEAD
-    <component Cclass="CMSIS" Cgroup="RTOS" Csub="Keil RTX5" Cversion="5.2.1" Capiversion="1.0.0" condition="RTOS RTX5">
-=======
     <component Cclass="CMSIS" Cgroup="RTOS" Csub="Keil RTX5" Cversion="5.2.3" Capiversion="1.0.0" condition="RTOS RTX5">
->>>>>>> 2a35afb6
       <description>CMSIS-RTOS RTX5 implementation for Cortex-M, SC000, and SC300</description>
       <RTE_Components_h>
         <!-- the following content goes into file 'RTE_Components.h' -->
@@ -2701,11 +2655,7 @@
     </component>
 
     <!-- CMSIS-RTOS2 Keil RTX5 component -->
-<<<<<<< HEAD
-    <component Cclass="CMSIS" Cgroup="RTOS2" Csub="Keil RTX5" Cvariant="Library" Cversion="5.2.1" Capiversion="2.1.1" condition="RTOS2 RTX5 Lib">
-=======
     <component Cclass="CMSIS" Cgroup="RTOS2" Csub="Keil RTX5" Cvariant="Library" Cversion="5.2.3" Capiversion="2.1.2" condition="RTOS2 RTX5 Lib">
->>>>>>> 2a35afb6
       <description>CMSIS-RTOS2 RTX5 for Cortex-M, SC000, C300 and ARMv8-M (Library)</description>
       <RTE_Components_h>
         <!-- the following content goes into file 'RTE_Components.h' -->
@@ -2774,11 +2724,7 @@
         <file category="library" condition="CM7_FP_LE_IAR"        name="CMSIS/RTOS2/RTX/Library/IAR/RTX_CM4F.a"     src="CMSIS/RTOS2/RTX/Source"/>
       </files>
     </component>
-<<<<<<< HEAD
-    <component Cclass="CMSIS" Cgroup="RTOS2" Csub="Keil RTX5" Cvariant="Library_NS" Cversion="5.2.1" Capiversion="2.1.1" condition="RTOS2 RTX5 NS">
-=======
     <component Cclass="CMSIS" Cgroup="RTOS2" Csub="Keil RTX5" Cvariant="Library_NS" Cversion="5.2.3" Capiversion="2.1.2" condition="RTOS2 RTX5 NS">
->>>>>>> 2a35afb6
       <description>CMSIS-RTOS2 RTX5 for ARMv8-M Non-Secure Domain (Library)</description>
       <RTE_Components_h>
         <!-- the following content goes into file 'RTE_Components.h' -->
@@ -2806,7 +2752,7 @@
         <file category="source" attr="template" name="CMSIS/RTOS2/RTX/Template/Semaphore.c" version="2.0.0" select="CMSIS-RTOS2 Semaphore"/>
         <file category="source" attr="template" name="CMSIS/RTOS2/RTX/Template/Thread.c"    version="2.0.0" select="CMSIS-RTOS2 Thread"/>
         <file category="source" attr="template" name="CMSIS/RTOS2/RTX/Template/Timer.c"     version="2.0.1" select="CMSIS-RTOS2 Timer"/>
-        <file category="source" attr="template" name="CMSIS/RTOS2/RTX/Template/svc_user.c"  version="1.0.0" select="CMSIS-RTOS2 SVC User Table"/>
+    <file category="source" attr="template" name="CMSIS/RTOS2/RTX/Template/svc_user.c"  version="1.0.0" select="CMSIS-RTOS2 SVC User Table"/>
         <file category="other"  name="CMSIS/RTOS2/RTX/RTX5.scvd"/>
 
         <!-- RTX library configuration -->
@@ -2829,11 +2775,7 @@
         <file category="library" condition="ARMv8MML_FP_LE_GCC"   name="CMSIS/RTOS2/RTX/Library/GCC/libRTX_V8MMFN.a" src="CMSIS/RTOS2/RTX/Source"/>
       </files>
     </component>
-<<<<<<< HEAD
-    <component Cclass="CMSIS" Cgroup="RTOS2" Csub="Keil RTX5" Cvariant="Source" Cversion="5.2.1" Capiversion="2.1.1" condition="RTOS2 RTX5">
-=======
     <component Cclass="CMSIS" Cgroup="RTOS2" Csub="Keil RTX5" Cvariant="Source" Cversion="5.2.3" Capiversion="2.1.2" condition="RTOS2 RTX5">
->>>>>>> 2a35afb6
       <description>CMSIS-RTOS2 RTX5 for Cortex-M, SC000, C300 and ARMv8-M (Source)</description>
       <RTE_Components_h>
         <!-- the following content goes into file 'RTE_Components.h' -->
@@ -2861,7 +2803,7 @@
         <file category="source" attr="template" name="CMSIS/RTOS2/RTX/Template/Semaphore.c" version="2.0.0" select="CMSIS-RTOS2 Semaphore"/>
         <file category="source" attr="template" name="CMSIS/RTOS2/RTX/Template/Thread.c"    version="2.0.0" select="CMSIS-RTOS2 Thread"/>
         <file category="source" attr="template" name="CMSIS/RTOS2/RTX/Template/Timer.c"     version="2.0.1" select="CMSIS-RTOS2 Timer"/>
-        <file category="source" attr="template" name="CMSIS/RTOS2/RTX/Template/svc_user.c"  version="1.0.0" select="CMSIS-RTOS2 SVC User Table"/>
+    <file category="source" attr="template" name="CMSIS/RTOS2/RTX/Template/svc_user.c"  version="1.0.0" select="CMSIS-RTOS2 SVC User Table"/>
         <file category="other"  name="CMSIS/RTOS2/RTX/RTX5.scvd"/>
 
         <!-- RTX sources (core) -->
@@ -2922,11 +2864,7 @@
         <file category="source" name="CMSIS/RTOS2/Source/os_systick.c"/>
       </files>
     </component>
-<<<<<<< HEAD
-    <component Cclass="CMSIS" Cgroup="RTOS2" Csub="Keil RTX5" Cvariant="Source" Cversion="5.2.1" Capiversion="2.1.1" condition="RTOS2 RTX5 v7-A">
-=======
     <component Cclass="CMSIS" Cgroup="RTOS2" Csub="Keil RTX5" Cvariant="Source" Cversion="5.2.3" Capiversion="2.1.2" condition="RTOS2 RTX5 v7-A">
->>>>>>> 2a35afb6
       <description>CMSIS-RTOS2 RTX5 for ARMv7-A (Source)</description>
       <RTE_Components_h>
         <!-- the following content goes into file 'RTE_Components.h' -->
@@ -2956,7 +2894,7 @@
         <file category="source" attr="template" name="CMSIS/RTOS2/RTX/Template/Semaphore.c" version="2.0.0" select="CMSIS-RTOS2 Semaphore"/>
         <file category="source" attr="template" name="CMSIS/RTOS2/RTX/Template/Thread.c"    version="2.0.0" select="CMSIS-RTOS2 Thread"/>
         <file category="source" attr="template" name="CMSIS/RTOS2/RTX/Template/Timer.c"     version="2.0.1" select="CMSIS-RTOS2 Timer"/>
-        <file category="source" attr="template" name="CMSIS/RTOS2/RTX/Template/svc_user.c"  version="1.0.0" select="CMSIS-RTOS2 SVC User Table"/>
+    <file category="source" attr="template" name="CMSIS/RTOS2/RTX/Template/svc_user.c"  version="1.0.0" select="CMSIS-RTOS2 SVC User Table"/>
         <file category="other"  name="CMSIS/RTOS2/RTX/RTX5.scvd"/>
 
         <!-- RTX sources (core) -->
@@ -2983,11 +2921,7 @@
         <file category="source" name="CMSIS/RTOS2/RTX/Source/IAR/irq_ca.s"          condition="CA_IAR"/>
       </files>
     </component>
-<<<<<<< HEAD
-    <component Cclass="CMSIS" Cgroup="RTOS2" Csub="Keil RTX5" Cvariant="Source_NS" Cversion="5.2.1" Capiversion="2.1.1" condition="RTOS2 RTX5 NS">
-=======
     <component Cclass="CMSIS" Cgroup="RTOS2" Csub="Keil RTX5" Cvariant="Source_NS" Cversion="5.2.3" Capiversion="2.1.2" condition="RTOS2 RTX5 NS">
->>>>>>> 2a35afb6
       <description>CMSIS-RTOS2 RTX5 for ARMv8-M Non-Secure Domain (Source)</description>
       <RTE_Components_h>
         <!-- the following content goes into file 'RTE_Components.h' -->
@@ -3016,7 +2950,7 @@
         <file category="source" attr="template" name="CMSIS/RTOS2/RTX/Template/Semaphore.c" version="2.0.0" select="CMSIS-RTOS2 Semaphore"/>
         <file category="source" attr="template" name="CMSIS/RTOS2/RTX/Template/Thread.c"    version="2.0.0" select="CMSIS-RTOS2 Thread"/>
         <file category="source" attr="template" name="CMSIS/RTOS2/RTX/Template/Timer.c"     version="2.0.1" select="CMSIS-RTOS2 Timer"/>
-        <file category="source" attr="template" name="CMSIS/RTOS2/RTX/Template/svc_user.c"  version="1.0.0" select="CMSIS-RTOS2 SVC User Table"/>
+    <file category="source" attr="template" name="CMSIS/RTOS2/RTX/Template/svc_user.c"  version="1.0.0" select="CMSIS-RTOS2 SVC User Table"/>
         <file category="other"  name="CMSIS/RTOS2/RTX/RTX5.scvd"/>
 
         <!-- RTX sources (core) -->
