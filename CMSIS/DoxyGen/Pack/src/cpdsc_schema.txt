--- conflicted
+++ resolved
@@ -1,23 +1,8 @@
 /**
 \page cpdsc_pg Project Description (*.CPDSC) Format
 
-<<<<<<< HEAD
 The CPDSC format provides the XML elements for defining CMSIS software projects. 
 The CPDSC file content is considered static, so you do not have to keep the projects synchronized.
-=======
-The purpose of this file format is the environment/tool independent definition of a software
-project. Environment specific project formats shall be derived from this description in a one time
-creation step. The CPDSC file is considered static and there is no expectation to keep the projects
-synchronized.
-\note The generator (*.GPDSC) constructs share be used for synchronizing updated software components
-driven by code generators.
-
-The scope of the project description includes:
-- CMSIS run time environment configuration (RTE)
-- Project build including linker script generation
-- Flash programming
-- Basic configuration of the debug adapter
->>>>>>> d55836b0
 
 The scope of the description includes:
 - CMSIS Run-Time Environment configuration (RTE)
@@ -399,16 +384,11 @@
   </tr>  
   <tr>
     <td>Dendian</td>
-<<<<<<< HEAD
-    <td>Selects the endianess to be used for the project. Note that selecting an endianess that is
+
+    <td>Selects the endianness to be used for the project. Note that selecting an endianness that is
     not supported by the device, will result in a build that will not run on the device.
-    Use predefined values from the table \ref DendianEnum "Endianness".</td>
+    Use predefined values from the table \ref DendianEnum "DendianEnum".</td>
     <td>DendianEnum</td>
-=======
-    <td>Selects the endianness to be used for the project. Note that selecting an endianness that is
-    not supported by the device, will result in a build that will not run on the device.</td>
-    <td>\ref DendianEnum "DendianEnum"</td>
->>>>>>> d55836b0
     <td>optional</td>
   </tr>
   <tr>
