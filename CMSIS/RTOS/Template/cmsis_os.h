/*
 * Copyright (c) 2013-2016 ARM Limited. All rights reserved.
 *
 * SPDX-License-Identifier: Apache-2.0
 *
 * Licensed under the Apache License, Version 2.0 (the License); you may
 * not use this file except in compliance with the License.
 * You may obtain a copy of the License at
 *
 * http://www.apache.org/licenses/LICENSE-2.0
 *
 * Unless required by applicable law or agreed to in writing, software
 * distributed under the License is distributed on an AS IS BASIS, WITHOUT
 * WARRANTIES OR CONDITIONS OF ANY KIND, either express or implied.
 * See the License for the specific language governing permissions and
 * limitations under the License.
 *
 * ----------------------------------------------------------------------
 *
 * $Date:        7. April 2016
 * $Revision:    V2.0
 *
 * Project:      CMSIS-RTOS API
 * Title:        cmsis_os.h template header file
 *
 * Version 0.02
 *    Initial Proposal Phase
 * Version 0.03
 *    osKernelStart added, optional feature: main started as thread
 *    osSemaphores have standard behavior
 *    osTimerCreate does not start the timer, added osTimerStart
 *    osThreadPass is renamed to osThreadYield
 * Version 1.01
 *    Support for C++ interface
 *     - const attribute removed from the osXxxxDef_t typedef's
 *     - const attribute added to the osXxxxDef macros
 *    Added: osTimerDelete, osMutexDelete, osSemaphoreDelete
 *    Added: osKernelInitialize
 * Version 1.02
 *    Control functions for short timeouts in microsecond resolution:
 *    Added: osKernelSysTick, osKernelSysTickFrequency, osKernelSysTickMicroSec
 *    Removed: osSignalGet 
 * Version 2.0
 *    OS object's resources dynamically allocated rather than statically:
 *     - added: osXxxxNew functions which replace osXxxxCreate
 *     - added: osXxxxAttr_t structures and osXxxxAttrInit macros
 *     - removed: osXxxxCreate functions, osXxxxDef_t structures
 *     - removed: osXxxxDef and osXxxx macros
 *    osStatus codes simplified
 *    osEvent return structure removed
 *    Kernel:
 *     - added: osKernelState and osKernelGetState (replaces osKernelRunning)
 *     - added: osKernelSuspend, osKernelResume
 *     - added: osKernelTime
 *    Thread:
 *     - extended number of thread priorities
 *     - replaced osThreadCreate with osThreadNew
 *     - added: osThreadState and osThreadGetState
 *     - added: osThreadSuspend, osThreadResume
 *     - added: Thread Flags (moved from Signals) 
 *    Signals:
 *     - renamed osSignals to osThreadFlags (moved to Thread Flags)
 *     - changed return value of Set/Clear/Wait functions
 *     - extended Wait function (options)
 *     - added osThreadFlagsGet
 *    Event Flags:
 *     - added new independent object for handling Event Flags
 *    Delay and Wait functions:
 *     - added osDelayUntil
 *     - replaced osWait with osEventWait (changed return value)
 *    Timer:
 *     - replaced osTimerCreate with osTimerNew
 *     - added osTimerIsRunning
 *    Mutex:
 *     - extended: Recursive or Non-Recursive Mutex (default)
 *     - replaced osMutexCreate with osMutexNew
 *     - renamed osMutexWait to osMutexAcquire
 *    Semaphore:
 *     - extended: maximum and initial token count
 *     - replaced osSemaphoreCreate with osSemaphoreNew
 *     - renamed osSemaphoreWait to osSemaphoreAcquire (changed return value)
 *    Memory Pool:
 *     - using osMemoryPool prefix instead of osPool
 *     - replaced osPoolCreate with osMemoryPoolNew
 *     - added: osMemoryPoolGetInfo osMemoryPoolDelete
 *     - removed: osPoolCAlloc
 *    Message Queue:
 *     - using osMessageQueue prefix instead of osMessage
 *     - replaced osMessageCreate with osMessageQueueNew
 *     - changed return value of osMessageQueueGet
 *     - added: osMessageQueueGetInfo, osMessageQueueReset, osMessageQueueDelete
 *    Mail Queue:
 *     - using osMailQueue prefix instead of osMail
 *     - replaced osMailCreate with osMailQueueNew
 *     - changed return value of osMailQueueGet
 *     - added: osMailQueueGetInfo, osMailQueueReset, osMailQueueDelete
 *     - removed: osMailCAlloc
 *---------------------------------------------------------------------------*/
 
#ifndef _CMSIS_OS_H
#define _CMSIS_OS_H
 
/// \b osCMSIS identifies the CMSIS-RTOS API version.
#define osCMSIS             0x20000U     ///< API version (main [31:16] .sub [15:0])
 
/// \note CAN BE CHANGED: \b osCMSIS_KERNEL identifies the underlying RTOS kernel and version number.
#define osCMSIS_KERNEL      0x10000U     ///< RTOS identification and version (main [31:16] .sub [15:0])
 
/// \b osKernelSystemId identifies the underlying RTOS kernel.
#define osKernelSystemId "KERNEL V1.0"   ///< RTOS identification string
 
/// \b osFeature_xxx identifies RTOS features.
#define osFeature_ThreadFlags     31U    ///< number of Thread Flags available per thread (max=31, min=8)
#define osFeature_EventFlags      31U    ///< number of Event Flags available per object  (max=31, min=0)
#define osFeature_SemaphoreTokens 65535U ///< maximum number of tokens per semaphore (min=1)
#define osFeature_KernelSysTick   1      ///< osKernelSysTick: 1=available, 0=not available
#define osFeature_EventWait       1      ///< osEventWait:     1=available, 0=not available
#define osFeature_MemoryPool      1      ///< Memory Pools:    1=available, 0=not available
#define osFeature_MessageQueue    1      ///< Message Queues:  1=available, 0=not available
#define osFeature_MailQueue       1      ///< Mail Queues:     1=available, 0=not available
 
#ifdef  osCMSIS_API_V1
#define osFeature_MainThread      0      ///< main is not a thread
#define osFeature_Signals         osFeature_ThreadFlags
#define osFeature_Semaphore       osFeature_SemaphoreTokens
#define osFeature_SysTick         osFeature_KernelSysTick
#define osFeature_Wait            osFeature_EventWait
#define osFeature_Pool            osFeature_MemoryPool
#define osFeature_MessageQ        osFeature_MessageQueue
#define osFeature_MailQ           osFeature_MailQueue
#endif

#include <stdint.h>
#include <stddef.h>
 
#ifdef  __cplusplus
extern "C"
{
#endif
 
 
// ==== Enumerations, structures, defines ====
 
<<<<<<< HEAD
/// Timeout value.
/// \note MUST REMAIN UNCHANGED: \b osWaitForever shall be consistent in every CMSIS-RTOS.
#define osWaitForever     0xFFFFFFFFU    ///< wait forever timeout value
 
/// Flag attributes
/// \note MUST REMAIN UNCHANGED: \b osFlagWaitForAll and \b osFlagAutoClear shall be consistent in every CMSIS-RTOS.
#define osFlagWaitForAll  0x00000001U    ///< Wait for all bits
#define osFlagAutoClear   0x00000002U    ///< Clear active bits which have been specified to wait for
 
/// Status code values returned by CMSIS-RTOS functions.
/// \note MUST REMAIN UNCHANGED: \b osStatus shall be consistent in every CMSIS-RTOS.
typedef enum  {
  osOK                    =     0,       ///< Function completed; no error or event occurred.
  osEventFlag             =  0x04,       ///< Function completed; flag event occurred.
  osEventSignal           =  0x08,       ///< Function completed; signal event occurred.
  osEventMessage          =  0x10,       ///< Function completed; message event occurred.
  osEventMail             =  0x20,       ///< Function completed; mail event occurred.
  osEventTimeout          =  0x40,       ///< Function completed; timeout occurred.
  osErrorParameter        =  0x80,       ///< Parameter error: a mandatory parameter was missing or specified an incorrect object.
  osErrorResource         =  0x81,       ///< Resource not available: a specified resource was not available.
  osErrorTimeoutResource  =  0xC1,       ///< Resource not available within given time: a specified resource was not available within the timeout period.
  osErrorISR              =  0x82,       ///< Not allowed in ISR context: the function cannot be called from interrupt service routines.
  osErrorISRRecursive     =  0x83,       ///< Function called multiple times from ISR with same object.
  osErrorPriority         =  0x84,       ///< System cannot determine priority or thread has illegal priority.
  osErrorNoMemory         =  0x85,       ///< System is out of memory: it was impossible to allocate or reserve memory for the operation.
  osErrorValue            =  0x86,       ///< Value of a parameter is out of range.
  osErrorOS               =  0xFF,       ///< Unspecified RTOS error: run-time error but no other error message fits.
  os_status_reserved      =  0x7FFFFFFF  ///< Prevent from enum down-size compiler optimization.
} osStatus;
=======
/// Priority values.
typedef enum {
  osPriorityNone          =  0,          ///< No priority (not initialized).
  osPriorityIdle          =  1,          ///< Reserved for Idle thread.
  osPriorityLow           =  8,          ///< Priority: low
  osPriorityLow1          =  8+1,        ///< Priority: low + 1
  osPriorityLow2          =  8+2,        ///< Priority: low + 2
  osPriorityLow3          =  8+3,        ///< Priority: low + 3
  osPriorityLow4          =  8+4,        ///< Priority: low + 4
  osPriorityLow5          =  8+5,        ///< Priority: low + 5
  osPriorityLow6          =  8+6,        ///< Priority: low + 6
  osPriorityLow7          =  8+7,        ///< Priority: low + 7
  osPriorityBelowNormal   = 16,          ///< Priority: below normal
  osPriorityBelowNormal1  = 16+1,        ///< Priority: below normal + 1
  osPriorityBelowNormal2  = 16+2,        ///< Priority: below normal + 2
  osPriorityBelowNormal3  = 16+3,        ///< Priority: below normal + 3
  osPriorityBelowNormal4  = 16+4,        ///< Priority: below normal + 4
  osPriorityBelowNormal5  = 16+5,        ///< Priority: below normal + 5
  osPriorityBelowNormal6  = 16+6,        ///< Priority: below normal + 6
  osPriorityBelowNormal7  = 16+7,        ///< Priority: below normal + 7
  osPriorityNormal        = 24,          ///< Priority: normal
  osPriorityNormal1       = 24+1,        ///< Priority: normal + 1
  osPriorityNormal2       = 24+2,        ///< Priority: normal + 2
  osPriorityNormal3       = 24+3,        ///< Priority: normal + 3
  osPriorityNormal4       = 24+4,        ///< Priority: normal + 4
  osPriorityNormal5       = 24+5,        ///< Priority: normal + 5
  osPriorityNormal6       = 24+6,        ///< Priority: normal + 6
  osPriorityNormal7       = 24+7,        ///< Priority: normal + 7
  osPriorityAboveNormal   = 32,          ///< Priority: above normal
  osPriorityAboveNormal1  = 32+1,        ///< Priority: above normal + 1
  osPriorityAboveNormal2  = 32+2,        ///< Priority: above normal + 2
  osPriorityAboveNormal3  = 32+3,        ///< Priority: above normal + 3
  osPriorityAboveNormal4  = 32+4,        ///< Priority: above normal + 4
  osPriorityAboveNormal5  = 32+5,        ///< Priority: above normal + 5
  osPriorityAboveNormal6  = 32+6,        ///< Priority: above normal + 6
  osPriorityAboveNormal7  = 32+7,        ///< Priority: above normal + 7
  osPriorityHigh          = 40,          ///< Priority: high
  osPriorityHigh1         = 40+1,        ///< Priority: high + 1
  osPriorityHigh2         = 40+2,        ///< Priority: high + 2
  osPriorityHigh3         = 40+3,        ///< Priority: high + 3
  osPriorityHigh4         = 40+4,        ///< Priority: high + 4
  osPriorityHigh5         = 40+5,        ///< Priority: high + 5
  osPriorityHigh6         = 40+6,        ///< Priority: high + 6
  osPriorityHigh7         = 40+7,        ///< Priority: high + 7
  osPriorityRealtime      = 48,          ///< Priority: realtime
  osPriorityRealtime1     = 48+1,        ///< Priority: realtime + 1
  osPriorityRealtime2     = 48+2,        ///< Priority: realtime + 2
  osPriorityRealtime3     = 48+3,        ///< Priority: realtime + 3
  osPriorityRealtime4     = 48+4,        ///< Priority: realtime + 4
  osPriorityRealtime5     = 48+5,        ///< Priority: realtime + 5
  osPriorityRealtime6     = 48+6,        ///< Priority: realtime + 6
  osPriorityRealtime7     = 48+7,        ///< Priority: realtime + 7
  osPriorityISR           = 56,          ///< Reserved for ISR deferred thread.
  osPriorityError         = -1,          ///< System cannot determine priority or illegal priority.
  os_priority_reserved    = 0x7FFFFFFF   ///< Prevents enum down-size compiler optimization.
} osPriority;
>>>>>>> 305d5c99
 
/// Kernel state.
typedef enum {
  osKernelInactive        =  0,          ///< Inactive.
#ifdef  osCMSIS_API_V1
  osKernelRunning_        =  1,          ///< Running.
#else
  osKernelRunning         =  1,          ///< Running.
#endif
  osKernelSuspended       =  2,          ///< Suspended.
  os_kernel_reserved      = 0x7FFFFFFFU  ///< Prevents enum down-size compiler optimization.
} osKernelState;
 
/// Thread state.
typedef enum {
  osThreadInactive        =  0,          ///< Inactive (not yet created).
  osThreadRunning         =  1,          ///< Running.
  osThreadReady           =  2,          ///< Ready to run.
  osThreadSuspended       =  3,          ///< Suspended.
  osThreadWaiting         =  4,          ///< Waiting.
  osThreadError           = -1,          ///< Error.
  os_thread_reserved      = 0x7FFFFFFF   ///< Prevents enum down-size compiler optimization.
} osThreadState;
<<<<<<< HEAD

/// Timer type value for the timer definition.
/// \note MUST REMAIN UNCHANGED: \b os_timer_type shall be consistent in every CMSIS-RTOS.
typedef enum  {
  osTimerOnce             =     0,       ///< One-shot timer
  osTimerPeriodic         =     1        ///< Repeating timer
} os_timer_type;
=======
>>>>>>> 305d5c99
 
/// Entry point of a thread.
typedef void (*os_pthread) (void const *argument);
 
/// Entry point of a timer call back function.
typedef void (*os_ptimer) (void const *argument);
 
/// Timer type.
typedef enum {
  osTimerOnce             = 0,           ///< One-shot timer.
  osTimerPeriodic         = 1            ///< Repeating timer.
} os_timer_type;
 
/// Timeout value.
#define osWaitForever       0xFFFFFFFFU  ///< Wait forever timeout value.
 
/// Flags options (\ref osThreadFlagsWait and \ref osEventFlagsWait).
#define osFlagsWaitAny      0x00000000U  ///< Wait for any flag (default).
#define osFlagsWaitAll      0x00000001U  ///< Wait for all flags.
#define osFlagsAutoClear    0x00000002U  ///< Clear flags which have been specified to wait for.
 
/// Mutex attributes (attr_bits in \ref osMutexAttr_t).
#define osMutexNonRecursive 0x00000000U  ///< Non-recursive mutex (default).
#define osMutexRecursive    0x00000001U  ///< Recursive mutex.
 
/// Event bit-mask (\ref osEventWait).
#define osEventNone         0x00000000U  ///< No event (timeout).
#define osEventThreadFlags  0x00000001U  ///< Thread Flags.
#define osEventEventFlags   0x00000002U  ///< Event Flags.
#define osEventMessageQueue 0x00000004U  ///< Message Queue not empty.
#define osEventMailQueue    0x00000008U  ///< Mail Queue not empty.
 
 
/// Status code values returned by CMSIS-RTOS functions.
#ifdef  osCMSIS_API_V1
typedef enum {
  osOK                    =  0,          ///< Function completed; no error or event occurred.
  osEventSignal           =  0x08,       ///< Function completed; signal event occurred.
  osEventMessage          =  0x10,       ///< Function completed; message event occurred.
  osEventMail             =  0x20,       ///< Function completed; mail event occurred.
  osEventTimeout          =  0x40,       ///< Function completed; timeout occurred.
  osErrorOS               = -1,          ///< Unspecified RTOS error: run-time error but no other error message fits.
  osErrorTimeoutResource  = -2,          ///< Resource not available within given time: a specified resource was not available within the timeout period.
  osErrorResource         = -3,          ///< Resource not available: a specified resource was not available.
  osErrorParameter        = -4,          ///< Parameter error: a mandatory parameter was missing or specified an incorrect object.
  osErrorNoMemory         = -5,          ///< System is out of memory: it was impossible to allocate or reserve memory for the operation.
  osErrorISR              = -6,          ///< Not allowed in ISR context: the function cannot be called from interrupt service routines.
  osErrorISRRecursive     = -7,          ///< Function called multiple times from ISR with same object.
  osErrorValue            = -127,        ///< Value of a parameter is out of range.
  osErrorPriority         = -128,        ///< System cannot determine priority or thread has illegal priority.
  os_status_reserved      =  0x7FFFFFFF  ///< Prevents enum down-size compiler optimization.
} osStatus;
#define osError              osErrorOS
#define osErrorTimeout       osErrorTimeoutResource
#define osErrorISR_Recursive osErrorISRRecursive
#else
typedef enum {
  osOK                    =  0,          ///< Operation completed successfully.
  osError                 = -1,          ///< Unspecified RTOS error: run-time error but no other error message fits.
  osErrorTimeout          = -2,          ///< Operation not completed within the timeout period.
  osErrorResource         = -3,          ///< Resource not available.
  osErrorParameter        = -4,          ///< Parameter error.
  osErrorNoMemory         = -5,          ///< System is out of memory: it was impossible to allocate or reserve memory for the operation.
  osErrorISR              = -6,          ///< Not allowed in ISR context: the function cannot be called from interrupt service routines.
  osErrorISR_Recursive    = -7,          ///< Function called multiple times from ISR with same object.
  os_status_reserved      = 0x7FFFFFFF   ///< Prevents enum down-size compiler optimization.
} osStatus;
#endif
 
 
// >>> the following data type definitions may be adapted towards a specific RTOS
 
/// \details Thread ID identifies the thread (pointer to a thread control block).
/// \note CAN BE CHANGED: \b os_thread_cb is implementation specific in every CMSIS-RTOS.
typedef struct os_thread_cb *osThreadId;
 
/// \details Timer ID identifies the timer (pointer to a timer control block).
/// \note CAN BE CHANGED: \b os_timer_cb is implementation specific in every CMSIS-RTOS.
typedef struct os_timer_cb *osTimerId;
 
<<<<<<< HEAD
/// \details Flag ID identifies the flag (pointer to a flag control block).
/// \note CAN BE CHANGED: \b os_flag_cb is implementation specific in every CMSIS-RTOS.
typedef struct os_flag_cb *osFlagId;
=======
/// \details Event Flags ID identifies the event flags (pointer to a event flags control block).
/// \note CAN BE CHANGED: \b os_event_flags_cb is implementation specific in every CMSIS-RTOS.
typedef struct os_event_flags_cb *osEventFlagsId;
>>>>>>> 305d5c99
 
/// \details Mutex ID identifies the mutex (pointer to a mutex control block).
/// \note CAN BE CHANGED: \b os_mutex_cb is implementation specific in every CMSIS-RTOS.
typedef struct os_mutex_cb *osMutexId;
 
/// \details Semaphore ID identifies the semaphore (pointer to a semaphore control block).
/// \note CAN BE CHANGED: \b os_semaphore_cb is implementation specific in every CMSIS-RTOS.
typedef struct os_semaphore_cb *osSemaphoreId;
 
<<<<<<< HEAD
/// \details Pool ID identifies the memory pool (pointer to a memory pool control block).
/// \note CAN BE CHANGED: \b os_pool_cb is implementation specific in every CMSIS-RTOS.
typedef struct os_pool_cb *osPoolId;
 
/// \details Message ID identifies the message queue (pointer to a message queue control block).
/// \note CAN BE CHANGED: \b os_messageQ_cb is implementation specific in every CMSIS-RTOS.
typedef struct os_messageQ_cb *osMessageQId;
 
/// \details Mail ID identifies the mail queue (pointer to a mail queue control block).
/// \note CAN BE CHANGED: \b os_mailQ_cb is implementation specific in every CMSIS-RTOS.
typedef struct os_mailQ_cb *osMailQId;
=======
/// \details Memory Pool ID identifies the memory pool (pointer to a memory pool control block).
/// \note CAN BE CHANGED: \b os_memory_pool_cb is implementation specific in every CMSIS-RTOS.
typedef struct os_memory_pool_cb *osMemoryPoolId;
 
/// \details Message Queue ID identifies the message queue (pointer to a message queue control block).
/// \note CAN BE CHANGED: \b os_message_queue_cb is implementation specific in every CMSIS-RTOS.
typedef struct os_message_queue_cb *osMessageQueueId;
 
/// \details Mail Queue ID identifies the mail queue (pointer to a mail queue control block).
/// \note CAN BE CHANGED: \b os_mail_queue_cb is implementation specific in every CMSIS-RTOS.
typedef struct os_mail_queue_cb *osMailQueueId;
 
#ifdef  osCMSIS_API_V1
#define osPoolId     osMemoryPoolId
#define osMessageQId osMessageQueueId
#define osMailQId    osMailQueueId
#endif
>>>>>>> 305d5c99
 
 
#ifdef  osCMSIS_API_V1
 
/// Thread Definition structure contains startup information of a thread.
/// \note CAN BE CHANGED: \b os_thread_def is implementation specific in every CMSIS-RTOS.
typedef struct os_thread_def {
  os_pthread               pthread;    ///< start address of thread function
  osPriority             tpriority;    ///< initial thread priority
  uint32_t               instances;    ///< maximum number of instances of that thread function
  uint32_t               stacksize;    ///< stack size requirements in bytes; 0 is default stack size
} osThreadDef_t;
 
/// Timer Definition structure contains timer parameters.
/// \note CAN BE CHANGED: \b os_timer_def is implementation specific in every CMSIS-RTOS.
typedef struct os_timer_def {
  os_ptimer                 ptimer;    ///< start address of a timer function
} osTimerDef_t;
 
/// Mutex Definition structure contains setup information for a mutex.
/// \note CAN BE CHANGED: \b os_mutex_def is implementation specific in every CMSIS-RTOS.
typedef struct os_mutex_def {
  uint32_t                   dummy;    ///< dummy value
} osMutexDef_t;
 
/// Semaphore Definition structure contains setup information for a semaphore.
/// \note CAN BE CHANGED: \b os_semaphore_def is implementation specific in every CMSIS-RTOS.
typedef struct os_semaphore_def {
  uint32_t                   dummy;    ///< dummy value
} osSemaphoreDef_t;
 
/// Definition structure for memory block allocation.
/// \note CAN BE CHANGED: \b os_pool_def is implementation specific in every CMSIS-RTOS.
typedef struct os_pool_def {
  uint32_t                 pool_sz;    ///< number of items (elements) in the pool
  uint32_t                 item_sz;    ///< size of an item
  void                       *pool;    ///< pointer to memory for pool
} osPoolDef_t;
 
/// Definition structure for message queue.
/// \note CAN BE CHANGED: \b os_messageQ_def is implementation specific in every CMSIS-RTOS.
typedef struct os_messageQ_def {
  uint32_t                queue_sz;    ///< number of elements in the queue
  void                       *pool;    ///< memory array for messages
} osMessageQDef_t;
 
/// Definition structure for mail queue.
/// \note CAN BE CHANGED: \b os_mailQ_def is implementation specific in every CMSIS-RTOS.
typedef struct os_mailQ_def {
  uint32_t                queue_sz;    ///< number of elements in the queue
  uint32_t                 item_sz;    ///< size of an item
  void                       *pool;    ///< memory array for mail
} osMailQDef_t;
 
#endif  // osCMSIS_API_V1
 
 
/// Attributes structure for thread.
typedef struct os_thread_attr {
  const char                 *name;    ///< name of the thread
  uint32_t               attr_bits;    ///< attribute bits
  osPriority              priority;    ///< initial thread priority (default: osPriorityNormal)
  void                 *stack_addr;    ///< stack address; NULL: assigned by system
  uint32_t              stack_size;    ///< stack size in bytes; 0: default stack size
  uint32_t              reserved[3];   ///< reserved (must be 0)
} osThreadAttr_t;
 
/// Attributes structure for timer.
typedef struct os_timer_attr {
  const char                 *name;    ///< name of the timer
  uint32_t               attr_bits;    ///< attribute bits
  uint32_t                reserved;    ///< reserved (must be 0)
} osTimerAttr_t;
 
/// Attributes structure for event flags.
typedef struct os_event_flags_attr {
  const char                 *name;    ///< name of the event flags
  uint32_t               attr_bits;    ///< attribute bits
  osThreadId             thread_id;    ///< registered thread for \ref osEventWait
  uint32_t                reserved;    ///< reserved (must be 0)
} osEventFlagsAttr_t;
 
/// Attributes structure for mutex.
typedef struct os_mutex_attr {
  const char                 *name;    ///< name of the mutex
  uint32_t               attr_bits;    ///< attribute bits
  uint32_t                reserved;    ///< reserved (must be 0)
} osMutexAttr_t;
 
/// Attributes structure for semaphore.
typedef struct os_semaphore_attr {
  const char                 *name;    ///< name of the semaphore
  uint32_t               attr_bits;    ///< attribute bits
  uint32_t                reserved;    ///< reserved (must be 0)
} osSemaphoreAttr_t;
 
/// Attributes structure for memory pool.
typedef struct os_memory_pool_attr {
  const char                 *name;    ///< name of the memory pool
  uint32_t               attr_bits;    ///< attribute bits
  uint32_t                reserved;    ///< reserved (must be 0)
} osMemoryPoolAttr_t;
 
/// Attributes structure for message queue.
typedef struct os_message_queue_attr {
  const char                 *name;    ///< name of the message queue
  uint32_t               attr_bits;    ///< attribute bits
  osThreadId             thread_id;    ///< registered thread for \ref osEventWait
  uint32_t                reserved;    ///< reserved (must be 0)
} osMessageQueueAttr_t;
 
/// Attributes structure for mail queue.
typedef struct os_mail_queue_attr {
  const char                 *name;    ///< name of the mail queue
  uint32_t               attr_bits;    ///< attribute bits
  osThreadId             thread_id;    ///< registered thread for \ref osEventWait
  uint32_t                reserved;    ///< reserved (must be 0)
} osMailQueueAttr_t;
 
 
#ifdef  osCMSIS_API_V1
/// Event structure contains detailed information about an event.
typedef struct {
  osStatus                 status;     ///< status code: event or error information
  union {
    uint32_t                    v;     ///< message as 32-bit value
    void                       *p;     ///< message or mail as void pointer
    int32_t               signals;     ///< signal flags
  } value;                             ///< event value
  union {
    osMailQId             mail_id;     ///< mail id obtained by \ref osMailCreate
    osMessageQId       message_id;     ///< message id obtained by \ref osMessageCreate
  } def;                               ///< event definition
} osEvent;
#endif
 
 
//  ==== Kernel Management Functions ====
 
/// Initialize the RTOS Kernel for creating objects.
/// \return status code that indicates the execution status of the function.
osStatus osKernelInitialize (void);
 
/// Start the RTOS Kernel scheduler.
/// \return status code that indicates the execution status of the function.
osStatus osKernelStart (void);
 
/// Suspend the RTOS Kernel scheduler.
/// \param[in]     tickless      1=tickless, 0=non-tickless
/// \return time in millisec, for how long the system can sleep or power-down.
uint32_t osKernelSuspend (uint32_t tickless);
 
/// Resume the RTOS Kernel scheduler.
/// \param[in]     sleep_time    time in millisec for how long the system was in sleep or power-down mode.
/// \return status code that indicates the execution status of the function.
osStatus osKernelResume (uint32_t sleep_time);
 
/// Get the current Kernel state.
/// \return current Kernel state.
osKernelState osKernelGetState (void);
 
#ifdef  osCMSIS_API_V1
 
/// Check if the RTOS kernel is already started.
/// \return 0 RTOS is not started, 1 RTOS is started.
int32_t osKernelRunning(void);
 
#endif
 
/// Get the RTOS kernel time.
/// \return RTOS kernel current time in millisec.
uint64_t osKernelTime (void);
 
#if (defined(osFeature_KernelSysTick) && (osFeature_KernelSysTick != 0))  // Kernel System Timer available
 
/// Get the RTOS kernel system timer counter 
/// \return RTOS kernel system timer as 32-bit value 
uint32_t osKernelSysTick (void);
 
/// The RTOS kernel system timer frequency in Hz
/// \note Reflects the system timer setting and is typically defined in a configuration file.
#define osKernelSysTickFrequency 100000000
 
/// Convert a microseconds value to a RTOS kernel system timer value.
/// \param         microsec     time value in microseconds.
/// \return time value normalized to the \ref osKernelSysTickFrequency
#define osKernelSysTickMicroSec(microsec) (((uint64_t)microsec * (osKernelSysTickFrequency)) / 1000000)
 
#endif  // Kernel System Timer available
 
 
//  ==== Thread Management Functions ====
 
#ifdef  osCMSIS_API_V1
 
/// Create a Thread Definition with function, priority, and stack requirements.
/// \param         name          name of the thread function.
/// \param         priority      initial priority of the thread function.
/// \param         instances     number of possible thread instances.
/// \param         stacksz       stack size (in bytes) requirements for the thread function.
/// \note CAN BE CHANGED: The parameters to \b osThreadDef shall be consistent but the
///       macro body is implementation specific in every CMSIS-RTOS.
#if defined (osObjectsExternal)  // object is external
#define osThreadDef(name, priority, instances, stacksz)  \
extern const osThreadDef_t os_thread_def_##name
#else                            // define the object
#define osThreadDef(name, priority, instances, stacksz)  \
const osThreadDef_t os_thread_def_##name =               \
{ (name), (priority), (instances), (stacksz) }
#endif
 
/// Access a Thread definition.
/// \param         name          name of the thread definition object.
/// \note CAN BE CHANGED: The parameter to \b osThread shall be consistent but the
///       macro body is implementation specific in every CMSIS-RTOS.
#define osThread(name)  \
&os_thread_def_##name
 
/// Create a thread and add it to Active Threads and set it to state READY.
/// \param[in]     thread_def    thread definition referenced with \ref osThread.
/// \param[in]     argument      pointer that is passed to the thread function as start argument.
/// \return thread ID for reference by other functions or NULL in case of error.
osThreadId osThreadCreate (const osThreadDef_t *thread_def, void *argument);
 
#endif  // osCMSIS_API_V1
 
/// Thread attributes initialization
/// \param         name          name of the thread.
/// \param         attr_bits     attribute bits.
/// \param         priority      initial thread priority.
/// \param         stack_addr    stack address; NULL: assigned by system.
/// \param         stack_size    stack size in bytes; 0: default stack size.
#define osThreadAttrInit(name, attr_bits, priority, stack_addr, stack_size) \
  { (name), (attr_bits), (priority), (stack_addr), (stack_size), 0U, 0U, 0U }
 
/// User memory allocation for Stack 
/// \param         var           name of variable.
/// \param         stack_size    stack size in bytes.
#define osThreadStack(var, stack_size) \
  uint64_t var[((stack_size)+7)/8]
 
/// Create a thread and add it to Active Threads and set it to state READY.
/// \param[in]     pthread       thread function.
/// \param[in]     argument      pointer that is passed to the thread function as start argument.
/// \param[in]     attr          thread attributes; NULL: default values.
/// \return thread ID for reference by other functions or NULL in case of error.
osThreadId osThreadNew (os_pthread pthread, void *argument, const osThreadAttr_t *attr);
 
/// Return the thread ID of the current running thread.
/// \return thread ID for reference by other functions or NULL in case of error.
osThreadId osThreadGetId (void);
 
/// Get current thread state of an active thread.
/// \param[in]     thread_id     thread ID obtained by \ref osThreadNew or \ref osThreadGetId.
/// \return current thread state of the specified thread.
osThreadState osThreadGetState (osThreadId thread_id);
 
/// Change priority of an active thread.
/// \param[in]     thread_id     thread ID obtained by \ref osThreadNew or \ref osThreadGetId.
/// \param[in]     priority      new priority value for the thread function.
/// \return status code that indicates the execution status of the function.
osStatus osThreadSetPriority (osThreadId thread_id, osPriority priority);
 
/// Get current priority of an active thread.
/// \param[in]     thread_id     thread ID obtained by \ref osThreadNew or \ref osThreadGetId.
/// \return current priority value of the specified thread.
osPriority osThreadGetPriority (osThreadId thread_id);
 
/// Pass control to next thread that is in state \b READY.
/// \return status code that indicates the execution status of the function.
osStatus osThreadYield (void);
 
/// Suspend execution of an active thread.
/// \param[in]     thread_id     thread ID obtained by \ref osThreadNew or \ref osThreadGetId.
/// \return status code that indicates the execution status of the function.
osStatus osThreadSuspend (osThreadId thread_id);
 
/// Resume execution of an active thread.
/// \param[in]     thread_id     thread ID obtained by \ref osThreadNew or \ref osThreadGetId.
/// \return status code that indicates the execution status of the function.
osStatus osThreadResume (osThreadId thread_id);
 
/// Terminate execution of a thread and remove it from Active Threads.
/// \param[in]     thread_id     thread ID obtained by \ref osThreadNew or \ref osThreadGetId.
/// \return status code that indicates the execution status of the function.
osStatus osThreadTerminate (osThreadId thread_id);
 
 
//  ==== Thread Flags Functions ====
 
/// Set the specified Thread Flags of an active thread.
/// \param[in]     thread_id     thread ID obtained by \ref osThreadNew or \ref osThreadGetId.
/// \param[in]     flags         specifies the flags of the thread that shall be set.
/// \return status code that indicates the execution status of the function.
osStatus osThreadFlagsSet (osThreadId thread_id, int32_t flags);
 
/// Clear the specified Thread Flags of an active thread.
/// \param[in]     thread_id     thread ID obtained by \ref osThreadNew or \ref osThreadGetId.
/// \param[in]     flags         specifies the flags of the thread that shall be cleared.
/// \return status code that indicates the execution status of the function.
osStatus osThreadFlagsClear (osThreadId thread_id, int32_t flags);
 
/// Get the current Thread Flags of an active thread.
/// \param[in]     thread_id     thread ID obtained by \ref osThreadNew or \ref osThreadGetId.
/// \return current thread flags or error code if negative.
int32_t osThreadFlagsGet (osThreadId thread_id);
 
/// Wait for one or more Thread Flags of the current running thread to become signaled.
/// \param[in]     flags         specifies the flags to wait for.
/// \param[in]     options       specifies flags options (osFlagsXxxx).
/// \param[in]     millisec      \ref CMSIS_RTOS_TimeOutValue or 0 in case of no time-out.
/// \return thread flags or error code if negative.
int32_t osThreadFlagsWait (int32_t flags, uint32_t options, uint32_t millisec);
 
 
#ifdef  osCMSIS_API_V1
 
//  ==== Signal Management ====
 
/// Set the specified Signal Flags of an active thread.
/// \param[in]     thread_id     thread ID obtained by \ref osThreadCreate or \ref osThreadGetId.
/// \param[in]     signals       specifies the signal flags of the thread that should be set.
/// \return previous signal flags of the specified thread or 0x80000000 in case of incorrect parameters.
int32_t osSignalSet (osThreadId thread_id, int32_t signals);
 
/// Clear the specified Signal Flags of an active thread.
/// \param[in]     thread_id     thread ID obtained by \ref osThreadCreate or \ref osThreadGetId.
/// \param[in]     signals       specifies the signal flags of the thread that shall be cleared.
/// \return previous signal flags of the specified thread or 0x80000000 in case of incorrect parameters or call from ISR.
int32_t osSignalClear (osThreadId thread_id, int32_t signals);
 
/// Wait for one or more Signal Flags to become signaled for the current \b RUNNING thread.
/// \param[in]     signals       wait until all specified signal flags set or 0 for any single signal flag.
/// \param[in]     millisec      \ref CMSIS_RTOS_TimeOutValue or 0 in case of no time-out.
/// \return event flag information or error code.
osEvent osSignalWait (int32_t signals, uint32_t millisec);
 
#endif  // osCMSIS_API_V1
 

//  ==== Generic Wait Functions ====
 
/// Wait for Timeout (Time Delay).
/// \param[in]     millisec      \ref CMSIS_RTOS_TimeOutValue "time delay" value
/// \return status code that indicates the execution status of the function.
osStatus osDelay (uint32_t millisec);
 
/// Wait until specified time.
/// \param[in]     millisec      absolute time in millisec
/// \return status code that indicates the execution status of the function.
osStatus osDelayUntil (uint64_t millisec);
 
#if (defined(osFeature_EventWait) && (osFeature_EventWait != 0))  // osEventWait available
 
/// Wait for Thread Flags, Event Flags, Message, Mail, or Timeout.
/// \param[in] millisec          \ref CMSIS_RTOS_TimeOutValue or 0 in case of no time-out
/// \return event bit-mask (osEventXxxx).
uint32_t osEventWait (uint32_t millisec);
 
#endif  // osEventWait available
 
 
//  ==== Timer Management Functions ====
 
#ifdef  osCMSIS_API_V1
 
/// Define a Timer object.
/// \param         name          name of the timer object.
/// \param         function      name of the timer call back function.
/// \note CAN BE CHANGED: The parameter to \b osTimerDef shall be consistent but the
///       macro body is implementation specific in every CMSIS-RTOS.
#if defined (osObjectsExternal)  // object is external
#define osTimerDef(name, function)       \
extern const osTimerDef_t os_timer_def_##name
#else                            // define the object
#define osTimerDef(name, function)       \
const osTimerDef_t os_timer_def_##name = \
{ (function) }
#endif
 
/// Access a Timer definition.
/// \param         name          name of the timer object.
/// \note CAN BE CHANGED: The parameter to \b osTimer shall be consistent but the
///       macro body is implementation specific in every CMSIS-RTOS.
#define osTimer(name) \
&os_timer_def_##name
 
/// Create and Initialize a timer.
/// \param[in]     timer_def     timer object referenced with \ref osTimer.
/// \param[in]     type          osTimerOnce for one-shot or osTimerPeriodic for periodic behavior.
/// \param[in]     argument      argument to the timer call back function.
/// \return timer ID for reference by other functions or NULL in case of error.
osTimerId osTimerCreate (const osTimerDef_t *timer_def, os_timer_type type, void *argument);
 
#endif  // osCMSIS_API_V1
 
/// Timer attributes initialization
/// \param         name          name of the timer.
/// \param         attr_bits     attribute bits.
#define osTimerAttrInit(name, attr_bits) \
  { (name), (attr_bits), 0U }
 
/// Create and Initialize a timer.
/// \param[in]     ptimer        start address of a timer call back function.
/// \param[in]     type          osTimerOnce for one-shot or osTimerPeriodic for periodic behavior.
/// \param[in]     argument      argument to the timer call back function.
/// \param[in]     attr          timer attributes; NULL: default values.
/// \return timer ID for reference by other functions or NULL in case of error.
osTimerId osTimerNew (os_ptimer ptimer, os_timer_type type, void *argument, const osTimerAttr_t *attr);
 
/// Start or restart a timer.
/// \param[in]     timer_id      timer ID obtained by \ref osTimerNew.
/// \param[in]     millisec      \ref CMSIS_RTOS_TimeOutValue "time delay" value of the timer.
/// \return status code that indicates the execution status of the function.
osStatus osTimerStart (osTimerId timer_id, uint32_t millisec);
 
/// Stop a timer.
/// \param[in]     timer_id      timer ID obtained by \ref osTimerNew.
/// \return status code that indicates the execution status of the function.
osStatus osTimerStop (osTimerId timer_id);
 
/// Check if a timer is running.
/// \param[in]     timer_id      timer ID obtained by \ref osTimerNew.
/// \return 0 not running, 1 running, error code if negative.
int32_t osTimerIsRunning (osTimerId timer_id);
 
/// Delete a timer.
/// \param[in]     timer_id      timer ID obtained by \ref osTimerNew.
/// \return status code that indicates the execution status of the function.
osStatus osTimerDelete (osTimerId timer_id);
 
 
//  ==== Event Flags Management Functions ====
 
#if (defined(osFeature_EventFlags) && (osFeature_EventFlags != 0U))  // Event Flags available
 
/// Event Flags attributes initialization
/// \param         name          name of the event flags.
/// \param         attr_bits     attribute bits.
/// \param         thread_id     registered thread for \ref osEventWait.
#define osEventFlagsAttrInit(name, attr_bits, thread_id) \
  { (name), (attr_bits), (thread_id), 0U }
 
/// Create and Initialize an Event Flags object.
/// \param[in]     attr          event flags attributes; NULL: default values.
/// \return event flags ID for reference by other functions or NULL in case of error.
osEventFlagsId osEventFlagsNew (const osEventFlagsAttr_t *attr);
 
/// Set the specified Event Flags.
/// \param[in]     flags_id      event flags ID obtained by \ref osEventFlagsNew.
/// \param[in]     flags         specifies the flags that shall be set.
/// \return status code that indicates the execution status of the function.
osStatus osEventFlagsSet (osEventFlagsId flags_id, int32_t flags);
 
/// Clear the specified Event Flags.
/// \param[in]     flags_id      event flags ID obtained by \ref osEventFlagsNew.
/// \param[in]     flags         specifies the flags that shall be cleared.
/// \return status code that indicates the execution status of the function.
osStatus osEventFlagsClear (osEventFlagsId flags_id, int32_t flags);
 
/// Get the current Event Flags.
/// \param[in]     flags_id      event flags ID obtained by \ref osEventFlagsNew.
/// \return current event flags or error code if negative.
int32_t osEventFlagsGet (osEventFlagsId flags_id);
 
/// Wait for one or more Event Flags to become signaled.
/// \param[in]     flags_id      event flags ID obtained by \ref osEventFlagsNew.
/// \param[in]     flags         specifies the flags to wait for.
/// \param[in]     options       specifies flags options (osFlagsXxxx).
/// \param[in]     millisec      \ref CMSIS_RTOS_TimeOutValue or 0 in case of no time-out.
/// \return event flags or error code if negative.
int32_t osEventFlagsWait (osEventFlagsId flags_id, int32_t flags, uint32_t options, uint32_t millisec);
 
/// Delete an Event Flags object.
/// \param[in]     flags_id      event flags ID obtained by \ref osEventFlagsNew.
/// \return status code that indicates the execution status of the function.
osStatus osEventFlagsDelete (osEventFlagsId flags_id);
 
#endif  // Event Flags available
 
 
//  ==== Mutex Management Functions ====
 
#ifdef  osCMSIS_API_V1
 
/// Define a Mutex.
/// \param         name          name of the mutex object.
/// \note CAN BE CHANGED: The parameter to \b osMutexDef shall be consistent but the
///       macro body is implementation specific in every CMSIS-RTOS.
#if defined (osObjectsExternal)  // object is external
#define osMutexDef(name)  \
extern const osMutexDef_t os_mutex_def_##name
#else                            // define the object
#define osMutexDef(name)  \
const osMutexDef_t os_mutex_def_##name = { 0 }
#endif
 
/// Access a Mutex definition.
/// \param         name          name of the mutex object.
/// \note CAN BE CHANGED: The parameter to \b osMutex shall be consistent but the
///       macro body is implementation specific in every CMSIS-RTOS.
#define osMutex(name)  \
&os_mutex_def_##name
 
/// Create and Initialize a Mutex object.
/// \param[in]     mutex_def     mutex definition referenced with \ref osMutex.
/// \return mutex ID for reference by other functions or NULL in case of error.
osMutexId osMutexCreate (const osMutexDef_t *mutex_def);
 
#define osMutexWait osMutexAcquire

#endif  // osCMSIS_API_V1
 
/// Mutex attributes initialization
/// \param         name          name of the mutex.
/// \param         attr_bits     attribute bits.
#define osMutexAttrInit(name, attr_bits) \
  { (name), (attr_bits), 0U }
 
/// Create and Initialize a Mutex object.
/// \param[in]     attr          mutex attributes; NULL: default values.
/// \return mutex ID for reference by other functions or NULL in case of error.
osMutexId osMutexNew (const osMutexAttr_t *attr);
 
/// Acquire a Mutex or timeout if it is locked.
/// \param[in]     mutex_id      mutex ID obtained by \ref osMutexNew.
/// \param[in]     millisec      \ref CMSIS_RTOS_TimeOutValue or 0 in case of no time-out.
/// \return status code that indicates the execution status of the function.
osStatus osMutexAcquire (osMutexId mutex_id, uint32_t millisec);
 
/// Release a Mutex that was acquired by \ref osMutexAcquire.
/// \param[in]     mutex_id      mutex ID obtained by \ref osMutexNew.
/// \return status code that indicates the execution status of the function.
osStatus osMutexRelease (osMutexId mutex_id);
 
/// Delete a Mutex object.
/// \param[in]     mutex_id      mutex ID obtained by \ref osMutexNew.
/// \return status code that indicates the execution status of the function.
osStatus osMutexDelete (osMutexId mutex_id);
 
 
//  ==== Semaphore Management Functions ====
 
#ifdef  osCMSIS_API_V1
 
/// Define a Semaphore object.
/// \param         name          name of the semaphore object.
/// \note CAN BE CHANGED: The parameter to \b osSemaphoreDef shall be consistent but the
///       macro body is implementation specific in every CMSIS-RTOS.
#if defined (osObjectsExternal)  // object is external
#define osSemaphoreDef(name)  \
extern const osSemaphoreDef_t os_semaphore_def_##name
#else                            // define the object
#define osSemaphoreDef(name)  \
const osSemaphoreDef_t os_semaphore_def_##name = { 0 }
#endif
 
/// Access a Semaphore definition.
/// \param         name          name of the semaphore object.
/// \note CAN BE CHANGED: The parameter to \b osSemaphore shall be consistent but the
///       macro body is implementation specific in every CMSIS-RTOS.
#define osSemaphore(name)  \
&os_semaphore_def_##name
 
/// Create and Initialize a Semaphore object.
/// \param[in]     semaphore_def semaphore definition referenced with \ref osSemaphore.
/// \param[in]     count         maximum and initial number of available tokens.
/// \return semaphore ID for reference by other functions or NULL in case of error.
osSemaphoreId osSemaphoreCreate (const osSemaphoreDef_t *semaphore_def, int32_t count);
 
/// Wait until a Semaphore token becomes available.
/// \param[in]     semaphore_id  semaphore object referenced with \ref osSemaphoreCreate.
/// \param[in]     millisec      \ref CMSIS_RTOS_TimeOutValue or 0 in case of no time-out.
/// \return number of available tokens, or -1 in case of incorrect parameters.
int32_t osSemaphoreWait (osSemaphoreId semaphore_id, uint32_t millisec);
 
#endif  // osCMSIS_API_V1
 
/// Semaphore attributes initialization
/// \param         name          name of the semaphore.
/// \param         attr_bits     attribute bits.
#define osSemaphoreAttrInit(name, attr_bits) \
  { (name), (attr_bits), 0U }
 
/// Create and Initialize a Semaphore object.
/// \param[in]     max_count     maximum number of available tokens.
/// \param[in]     initial_count initial number of available tokens.
/// \param[in]     attr          semaphore attributes; NULL: default values.
/// \return semaphore ID for reference by other functions or NULL in case of error.
osSemaphoreId osSemaphoreNew (uint32_t max_count, uint32_t initial_count, const osSemaphoreAttr_t *attr);
 
/// Acquire a Semaphore token or timeout if no tokens are available.
/// \param[in]     semaphore_id  semaphore ID obtained by \ref osSemaphoreNew.
/// \param[in]     millisec      \ref CMSIS_RTOS_TimeOutValue or 0 in case of no time-out.
/// \return status code that indicates the execution status of the function.
osStatus osSemaphoreAcquire (osSemaphoreId semaphore_id, uint32_t millisec);
 
/// Release a Semaphore token that was acquired by \ref osSemaphoreAcquire.
/// \param[in]     semaphore_id  semaphore ID obtained by \ref osSemaphoreNew.
/// \return status code that indicates the execution status of the function.
osStatus osSemaphoreRelease (osSemaphoreId semaphore_id);
 
/// Delete a Semaphore object.
/// \param[in]     semaphore_id  semaphore ID obtained by \ref osSemaphoreNew.
/// \return status code that indicates the execution status of the function.
osStatus osSemaphoreDelete (osSemaphoreId semaphore_id);
 
 
//  ==== Memory Pool Management Functions ====
 
#if (defined(osFeature_MemoryPool) && (osFeature_MemoryPool != 0))  // Memory Pool available
 
#ifdef  osCMSIS_API_V1
 
/// \brief Define a Memory Pool.
/// \param         name          name of the memory pool.
/// \param         no            maximum number of blocks (objects) in the memory pool.
/// \param         type          data type of a single block (object).
/// \note CAN BE CHANGED: The parameter to \b osPoolDef shall be consistent but the
///       macro body is implementation specific in every CMSIS-RTOS.
#if defined (osObjectsExternal)  // object is external
#define osPoolDef(name, no, type)      \
extern const osPoolDef_t os_pool_def_##name
#else                            // define the object
#define osPoolDef(name, no, type)      \
const osPoolDef_t os_pool_def_##name = \
{ (no), sizeof(type), NULL }
#endif
 
/// \brief Access a Memory Pool definition.
/// \param         name          name of the memory pool
/// \note CAN BE CHANGED: The parameter to \b osPool shall be consistent but the
///       macro body is implementation specific in every CMSIS-RTOS.
#define osPool(name) \
&os_pool_def_##name
 
/// Create and Initialize a Memory Pool object.
/// \param[in]     pool_def      memory pool definition referenced with \ref osPool.
/// \return memory pool ID for reference by other functions or NULL in case of error.
osPoolId osPoolCreate (const osPoolDef_t *pool_def);
 
/// Allocate a memory block from a Memory Pool and set memory block to zero.
/// \param[in]     pool_id       memory pool ID obtain referenced with \ref osPoolCreate.
/// \return address of the allocated memory block or NULL in case of no memory available.
void *osPoolCAlloc (osPoolId pool_id);
 
#define osPoolAlloc osMemoryPoolAlloc
#define osPoolFree  osMemoryPoolFree
 
#endif  // osCMSIS_API_V1
 
/// Memory Pool attributes initialization
/// \param         name          name of the memory pool.
/// \param         attr_bits     attribute bits.
#define osMemoryPoolAttrInit(name, attr_bits) \
  { (name), (attr_bits), 0U }
 
/// User memory allocation for Memory Pool data
/// \param         var           name of variable.
/// \param         block_max     maximum number of memory blocks in memory pool.
/// \param         block_size    size of a memory block in bytes.
#define osMemoryPoolMem(var, block_max, block_size) \
  uint32_t var[(block_max)*(((block_size)+3)/4)]
 
/// Create and Initialize a Memory Pool object.
/// \param[in]     block_max     maximum number of memory blocks in memory pool.
/// \param[in]     block_size    size of a memory block in bytes.
/// \param[in]     memory        pointer to pool memory.
/// \param[in]     attr          memory pool attributes; NULL: default values.
/// \return memory pool ID for reference by other functions or NULL in case of error.
osMemoryPoolId osMemoryPoolNew (uint32_t block_max, uint32_t block_size, void *memory, const osMemoryPoolAttr_t *attr);
 
/// Allocate a memory block from a Memory Pool.
/// \param[in]     pool_id       memory pool ID obtained by \ref osMemoryPoolNew.
/// \return address of the allocated memory block or NULL in case of no memory is available.
void *osMemoryPoolAlloc (osMemoryPoolId pool_id);
 
/// Return an allocated memory block back to a Memory Pool.
/// \param[in]     pool_id       memory pool ID obtained by \ref osMemoryPoolNew.
/// \param[in]     block         address of the allocated memory block to be returned to the memory pool.
/// \return status code that indicates the execution status of the function.
osStatus osMemoryPoolFree (osMemoryPoolId pool_id, void *block);
 
/// Get a Memory Pool information.
/// \param[in]     pool_id       memory pool ID obtained by \ref osMemoryPoolNew.
/// \param[out]    block_max     pointer to buffer for maximum number of memory blocks in memory pool.
/// \param[out]    block_size    pointer to buffer for size of a memory block in bytes.
/// \param[out]    block_used    pointer to buffer for number of used memory blocks.
/// \return status code that indicates the execution status of the function.
osStatus osMemoryPoolGetInfo (osMemoryPoolId pool_id, uint32_t *block_max, uint32_t *block_size, uint32_t *block_used);
 
/// Delete a Memory Pool object.
/// \param[in]     pool_id       memory pool ID obtained by \ref osMemoryPoolNew.
/// \return status code that indicates the execution status of the function.
osStatus osMemoryPoolDelete (osMemoryPoolId pool_id);
 
#endif  // Memory Pool available
 
 
//  ==== Message Queue Management Functions ====
 
#if (defined(osFeature_MessageQueue) && (osFeature_MessageQueue != 0))  // Message Queue available
 
#ifdef  osCMSIS_API_V1
 
/// \brief Create a Message Queue Definition.
/// \param         name          name of the queue.
/// \param         queue_sz      maximum number of messages in the queue.
/// \param         type          data type of a single message element (for debugger).
/// \note CAN BE CHANGED: The parameter to \b osMessageQDef shall be consistent but the
///       macro body is implementation specific in every CMSIS-RTOS.
#if defined (osObjectsExternal)  // object is external
#define osMessageQDef(name, queue_sz, type)    \
extern const osMessageQDef_t os_messageQ_def_##name
#else                            // define the object
#define osMessageQDef(name, queue_sz, type)    \
const osMessageQDef_t os_messageQ_def_##name = \
{ (queue_sz), NULL }
#endif
 
/// \brief Access a Message Queue Definition.
/// \param         name          name of the queue
/// \note CAN BE CHANGED: The parameter to \b osMessageQ shall be consistent but the
///       macro body is implementation specific in every CMSIS-RTOS.
#define osMessageQ(name) \
&os_messageQ_def_##name
 
/// Create and Initialize a Message Queue object.
/// \param[in]     queue_def     message queue definition referenced with \ref osMessageQ.
/// \param[in]     thread_id     thread ID (obtained by \ref osThreadCreate or \ref osThreadGetId) or NULL.
/// \return message queue ID for reference by other functions or NULL in case of error.
osMessageQId osMessageCreate (const osMessageQDef_t *queue_def, osThreadId thread_id);
 
/// Get a Message from a Queue or timeout if Queue is empty.
/// \param[in]     queue_id      message queue ID obtained with \ref osMessageCreate.
/// \param[in]     millisec      \ref CMSIS_RTOS_TimeOutValue or 0 in case of no time-out.
/// \return event information that includes status code.
osEvent osMessageGet (osMessageQId queue_id, uint32_t millisec);
 
#define osMessagePut osMessageQueuePut
 
#endif  // osCMSIS_API_V1
 
/// Message Queue attributes initialization
/// \param         name          name of the message queue.
/// \param         attr_bits     attribute bits.
/// \param         thread_id     registered thread for \ref osEventWait.
#define osMessageQueueAttrInit(name, attr_bits, thread_id) \
  { (name), (attr_bits), (thread_id), 0U }
 
/// User memory allocation for Message Queue data
/// \param         var           name of variable.
/// \param         queue_size    maximum number of messages in queue.
#define osMessageQueueMem(var, queue_size) \
  uint32_t var[(queue_size)]
 
/// Create and Initialize a Message Queue object.
/// \param[in]     queue_size    maximum number of messages in queue.
/// \param[in]     memory        pointer to message memory pool.
/// \param[in]     attr          message queue attributes; NULL: default values.
/// \return message queue ID for reference by other functions or NULL in case of error.
osMessageQueueId osMessageQueueNew (uint32_t queue_size, void *memory, const osMessageQueueAttr_t *attr);
 
/// Put a Message into a Queue or timeout if Queue is full.
/// \param[in]     queue_id      message queue ID obtained by \ref osMessageQueueNew.
/// \param[in]     message       message (32-bit value) to put into a queue.
/// \param[in]     millisec      \ref CMSIS_RTOS_TimeOutValue or 0 in case of no time-out.
/// \return status code that indicates the execution status of the function.
osStatus osMessageQueuePut (osMessageQueueId queue_id, uint32_t message, uint32_t millisec);
 
/// Get a Message from a Queue or timeout if Queue is empty.
/// \param[in]     queue_id      message queue ID obtained by \ref osMessageQueueNew.
/// \param[out]    message       pointer to buffer for message to get from a queue.
/// \param[in]     millisec      \ref CMSIS_RTOS_TimeOutValue or 0 in case of no time-out.
/// \return status code that indicates the execution status of the function.
osStatus osMessageQueueGet (osMessageQueueId queue_id, uint32_t *message, uint32_t millisec);
 
/// Get a Message Queue information.
/// \param[in]     queue_id      message queue ID obtained by \ref osMessageQueueNew.
/// \param[out]    queue_size    pointer to buffer for maximum number of messages in a queue.
/// \param[out]    message_count pointer to buffer for number of messages in a queue.
/// \return status code that indicates the execution status of the function.
osStatus osMessageQueueGetInfo (osMessageQueueId queue_id, uint32_t *queue_size, uint32_t *message_count);
 
/// Reset a Message Queue to initial empty state.
/// \param[in]     queue_id      message queue ID obtained by \ref osMessageQueueNew.
/// \return status code that indicates the execution status of the function.
osStatus osMessageQueueReset (osMessageQueueId queue_id);
 
/// Delete a Message Queue object.
/// \param[in]     queue_id      message queue ID obtained by \ref osMessageQueueNew.
/// \return status code that indicates the execution status of the function.
osStatus osMessageQueueDelete (osMessageQueueId queue_id);
 
#endif  // Message Queue available
 
 
//  ==== Mail Queue Management Functions ====
 
#if (defined(osFeature_MailQueue) && (osFeature_MailQueue != 0))  // Mail Queue available
 
#ifdef  osCMSIS_API_V1
 
/// \brief Create a Mail Queue Definition.
/// \param         name          name of the queue.
/// \param         queue_sz      maximum number of mails in the queue.
/// \param         type          data type of a single mail element.
/// \note CAN BE CHANGED: The parameter to \b osMailQDef shall be consistent but the
///       macro body is implementation specific in every CMSIS-RTOS.
#if defined (osObjectsExternal)  // object is external
#define osMailQDef(name, queue_sz, type) \
extern const osMailQDef_t os_mailQ_def_##name
#else                            // define the object
#define osMailQDef(name, queue_sz, type) \
const osMailQDef_t os_mailQ_def_##name = \
{ (queue_sz), sizeof(type), NULL }
#endif
 
/// \brief Access a Mail Queue Definition.
/// \param         name          name of the queue
/// \note CAN BE CHANGED: The parameter to \b osMailQ shall be consistent but the
///       macro body is implementation specific in every CMSIS-RTOS.
#define osMailQ(name) \
&os_mailQ_def_##name
 
/// Create and Initialize a Mail Queue object.
/// \param[in]     queue_def     mail queue definition referenced with \ref osMailQ.
/// \param[in]     thread_id     thread ID (obtained by \ref osThreadCreate or \ref osThreadGetId) or NULL.
/// \return mail queue ID for reference by other functions or NULL in case of error.
osMailQId osMailCreate (const osMailQDef_t *queue_def, osThreadId thread_id);
 
/// Allocate a memory block for mail from a mail memory pool and set memory block to zero.
/// \param[in]     queue_id      mail queue ID obtained with \ref osMailCreate.
/// \param[in]     millisec      \ref CMSIS_RTOS_TimeOutValue or 0 in case of no time-out
/// \return pointer to memory block that can be filled with mail or NULL in case of error.
void *osMailCAlloc (osMailQId queue_id, uint32_t millisec);
 
/// Get a Mail from a Queue or timeout if Queue is empty.
/// \param[in]     queue_id      mail queue ID obtained with \ref osMailCreate.
/// \param[in]     millisec      \ref CMSIS_RTOS_TimeOutValue or 0 in case of no time-out.
/// \return event information that includes status code.
osEvent osMailGet (osMailQId queue_id, uint32_t millisec);
 
#define osMailAlloc osMailQueueAlloc
#define osMailPut   osMailQueuePut
#define osMailFree  osMailQueueFree
 
#endif  // osCMSIS_API_V1
 
/// Mail Queue attributes initialization
/// \param         name          name of the mail queue.
/// \param         attr_bits     attribute bits.
/// \param         thread_id     registered thread for \ref osEventWait.
#define osMailQueueAttrInit(name, attr_bits, thread_id) \
  { (name), (attr_bits), (thread_id), 0U }
 
/// User memory allocation for Mail Queue data
/// \param         var           name of variable.
/// \param         queue_size    maximum number of mails in queue.
/// \param         mail_size     size of a mail in bytes.
#define osMailQueueMem(var, queue_size, mail_size) \
  uint32_t var[(queue_size)+((queue_size)*(((mail_size)+3)/4))]
 
/// Create and Initialize a Mail Queue object.
/// \param[in]     queue_size    maximum number of mails in queue.
/// \param[in]     mail_size     size of a mail in bytes.
/// \param[in]     memory        pointer to mail memory pool.
/// \param[in]     attr          mail queue attributes; NULL: default values.
/// \return mail queue ID for reference by other functions or NULL in case of error.
osMailQueueId osMailQueueNew (uint32_t queue_size, uint32_t mail_size, void *memory, const osMailQueueAttr_t *attr);
 
/// Allocate a memory block for mail from a mail memory pool.
/// \param[in]     queue_id      mail queue ID obtained with \ref osMailQueueNew.
/// \param[in]     millisec      \ref CMSIS_RTOS_TimeOutValue or 0 in case of no time-out
/// \return pointer to memory block that can be filled with mail or NULL in case of error.
void *osMailQueueAlloc (osMailQueueId queue_id, uint32_t millisec);
 
/// Put a Mail into a Queue.
/// \param[in]     queue_id      mail queue ID obtained with \ref osMailQueueNew.
/// \param[in]     mail          pointer to memory with mail to put into a queue.
/// \return status code that indicates the execution status of the function.
osStatus osMailQueuePut (osMailQueueId queue_id, const void *mail);
 
/// Get a Mail from a Queue or timeout if Queue is empty.
/// \param[in]     queue_id      mail queue ID obtained with \ref osMailQueueNew.
/// \param[out]    mail          pointer to buffer for mail to get from a queue.
/// \param[in]     millisec      \ref CMSIS_RTOS_TimeOutValue or 0 in case of no time-out.
/// \return status code that indicates the execution status of the function.
osStatus osMailQueueGet (osMailQueueId queue_id, void *mail, uint32_t millisec);
 
/// Free a memory block by returning it to a mail memory pool.
/// \param[in]     queue_id      mail queue ID obtained with \ref osMailQueueNew.
/// \param[in]     mail          pointer to memory block allocated with \ref osMailQueueAlloc.
/// \return status code that indicates the execution status of the function.
osStatus osMailQueueFree (osMailQueueId queue_id, void *mail);
 
/// Get a Mail Queue information.
/// \param[in]     queue_id      mail queue ID obtained with \ref osMailQueueNew.
/// \param[out]    queue_size    pointer to buffer for maximum number of mails in a queue.
/// \param[out]    mail_size     pointer to buffer for size of a mail in bytes.
/// \param[out]    mail_count    pointer to buffer for number of mails in a queue.
/// \return status code that indicates the execution status of the function.
osStatus osMailQueueGetInfo (osMailQueueId queue_id, uint32_t *queue_size, uint32_t *mail_size, uint32_t *mail_count);
 
/// Reset a Mail Queue to initial empty state.
/// \param[in]     queue_id      mail queue ID obtained with \ref osMailQueueNew.
/// \return status code that indicates the execution status of the function.
osStatus osMailQueueReset (osMailQueueId queue_id);
 
/// Delete a Mail Queue object.
/// \param[in]     queue_id      mail queue ID obtained with \ref osMailQueueNew.
/// \return status code that indicates the execution status of the function.
osStatus osMailQueueDelete (osMailQueueId queue_id);
 
#endif  // Mail Queue available
 
 
#ifdef  __cplusplus
}
#endif
 
#endif  // _CMSIS_OS_H
<|MERGE_RESOLUTION|>--- conflicted
+++ resolved
@@ -1,1315 +1,1253 @@
-/*
- * Copyright (c) 2013-2016 ARM Limited. All rights reserved.
- *
- * SPDX-License-Identifier: Apache-2.0
- *
- * Licensed under the Apache License, Version 2.0 (the License); you may
- * not use this file except in compliance with the License.
- * You may obtain a copy of the License at
- *
- * http://www.apache.org/licenses/LICENSE-2.0
- *
- * Unless required by applicable law or agreed to in writing, software
- * distributed under the License is distributed on an AS IS BASIS, WITHOUT
- * WARRANTIES OR CONDITIONS OF ANY KIND, either express or implied.
- * See the License for the specific language governing permissions and
- * limitations under the License.
- *
- * ----------------------------------------------------------------------
- *
- * $Date:        7. April 2016
- * $Revision:    V2.0
- *
- * Project:      CMSIS-RTOS API
- * Title:        cmsis_os.h template header file
- *
- * Version 0.02
- *    Initial Proposal Phase
- * Version 0.03
- *    osKernelStart added, optional feature: main started as thread
- *    osSemaphores have standard behavior
- *    osTimerCreate does not start the timer, added osTimerStart
- *    osThreadPass is renamed to osThreadYield
- * Version 1.01
- *    Support for C++ interface
- *     - const attribute removed from the osXxxxDef_t typedef's
- *     - const attribute added to the osXxxxDef macros
- *    Added: osTimerDelete, osMutexDelete, osSemaphoreDelete
- *    Added: osKernelInitialize
- * Version 1.02
- *    Control functions for short timeouts in microsecond resolution:
- *    Added: osKernelSysTick, osKernelSysTickFrequency, osKernelSysTickMicroSec
- *    Removed: osSignalGet 
- * Version 2.0
- *    OS object's resources dynamically allocated rather than statically:
- *     - added: osXxxxNew functions which replace osXxxxCreate
- *     - added: osXxxxAttr_t structures and osXxxxAttrInit macros
- *     - removed: osXxxxCreate functions, osXxxxDef_t structures
- *     - removed: osXxxxDef and osXxxx macros
- *    osStatus codes simplified
- *    osEvent return structure removed
- *    Kernel:
- *     - added: osKernelState and osKernelGetState (replaces osKernelRunning)
- *     - added: osKernelSuspend, osKernelResume
- *     - added: osKernelTime
- *    Thread:
- *     - extended number of thread priorities
- *     - replaced osThreadCreate with osThreadNew
- *     - added: osThreadState and osThreadGetState
- *     - added: osThreadSuspend, osThreadResume
- *     - added: Thread Flags (moved from Signals) 
- *    Signals:
- *     - renamed osSignals to osThreadFlags (moved to Thread Flags)
- *     - changed return value of Set/Clear/Wait functions
- *     - extended Wait function (options)
- *     - added osThreadFlagsGet
- *    Event Flags:
- *     - added new independent object for handling Event Flags
- *    Delay and Wait functions:
- *     - added osDelayUntil
- *     - replaced osWait with osEventWait (changed return value)
- *    Timer:
- *     - replaced osTimerCreate with osTimerNew
- *     - added osTimerIsRunning
- *    Mutex:
- *     - extended: Recursive or Non-Recursive Mutex (default)
- *     - replaced osMutexCreate with osMutexNew
- *     - renamed osMutexWait to osMutexAcquire
- *    Semaphore:
- *     - extended: maximum and initial token count
- *     - replaced osSemaphoreCreate with osSemaphoreNew
- *     - renamed osSemaphoreWait to osSemaphoreAcquire (changed return value)
- *    Memory Pool:
- *     - using osMemoryPool prefix instead of osPool
- *     - replaced osPoolCreate with osMemoryPoolNew
- *     - added: osMemoryPoolGetInfo osMemoryPoolDelete
- *     - removed: osPoolCAlloc
- *    Message Queue:
- *     - using osMessageQueue prefix instead of osMessage
- *     - replaced osMessageCreate with osMessageQueueNew
- *     - changed return value of osMessageQueueGet
- *     - added: osMessageQueueGetInfo, osMessageQueueReset, osMessageQueueDelete
- *    Mail Queue:
- *     - using osMailQueue prefix instead of osMail
- *     - replaced osMailCreate with osMailQueueNew
- *     - changed return value of osMailQueueGet
- *     - added: osMailQueueGetInfo, osMailQueueReset, osMailQueueDelete
- *     - removed: osMailCAlloc
- *---------------------------------------------------------------------------*/
- 
-#ifndef _CMSIS_OS_H
-#define _CMSIS_OS_H
- 
-/// \b osCMSIS identifies the CMSIS-RTOS API version.
-#define osCMSIS             0x20000U     ///< API version (main [31:16] .sub [15:0])
- 
-/// \note CAN BE CHANGED: \b osCMSIS_KERNEL identifies the underlying RTOS kernel and version number.
-#define osCMSIS_KERNEL      0x10000U     ///< RTOS identification and version (main [31:16] .sub [15:0])
- 
-/// \b osKernelSystemId identifies the underlying RTOS kernel.
-#define osKernelSystemId "KERNEL V1.0"   ///< RTOS identification string
- 
-/// \b osFeature_xxx identifies RTOS features.
-#define osFeature_ThreadFlags     31U    ///< number of Thread Flags available per thread (max=31, min=8)
-#define osFeature_EventFlags      31U    ///< number of Event Flags available per object  (max=31, min=0)
-#define osFeature_SemaphoreTokens 65535U ///< maximum number of tokens per semaphore (min=1)
-#define osFeature_KernelSysTick   1      ///< osKernelSysTick: 1=available, 0=not available
-#define osFeature_EventWait       1      ///< osEventWait:     1=available, 0=not available
-#define osFeature_MemoryPool      1      ///< Memory Pools:    1=available, 0=not available
-#define osFeature_MessageQueue    1      ///< Message Queues:  1=available, 0=not available
-#define osFeature_MailQueue       1      ///< Mail Queues:     1=available, 0=not available
- 
-#ifdef  osCMSIS_API_V1
-#define osFeature_MainThread      0      ///< main is not a thread
-#define osFeature_Signals         osFeature_ThreadFlags
-#define osFeature_Semaphore       osFeature_SemaphoreTokens
-#define osFeature_SysTick         osFeature_KernelSysTick
-#define osFeature_Wait            osFeature_EventWait
-#define osFeature_Pool            osFeature_MemoryPool
-#define osFeature_MessageQ        osFeature_MessageQueue
-#define osFeature_MailQ           osFeature_MailQueue
-#endif
-
-#include <stdint.h>
-#include <stddef.h>
- 
-#ifdef  __cplusplus
-extern "C"
-{
-#endif
- 
- 
-// ==== Enumerations, structures, defines ====
- 
-<<<<<<< HEAD
-/// Timeout value.
-/// \note MUST REMAIN UNCHANGED: \b osWaitForever shall be consistent in every CMSIS-RTOS.
-#define osWaitForever     0xFFFFFFFFU    ///< wait forever timeout value
- 
-/// Flag attributes
-/// \note MUST REMAIN UNCHANGED: \b osFlagWaitForAll and \b osFlagAutoClear shall be consistent in every CMSIS-RTOS.
-#define osFlagWaitForAll  0x00000001U    ///< Wait for all bits
-#define osFlagAutoClear   0x00000002U    ///< Clear active bits which have been specified to wait for
- 
-/// Status code values returned by CMSIS-RTOS functions.
-/// \note MUST REMAIN UNCHANGED: \b osStatus shall be consistent in every CMSIS-RTOS.
-typedef enum  {
-  osOK                    =     0,       ///< Function completed; no error or event occurred.
-  osEventFlag             =  0x04,       ///< Function completed; flag event occurred.
-  osEventSignal           =  0x08,       ///< Function completed; signal event occurred.
-  osEventMessage          =  0x10,       ///< Function completed; message event occurred.
-  osEventMail             =  0x20,       ///< Function completed; mail event occurred.
-  osEventTimeout          =  0x40,       ///< Function completed; timeout occurred.
-  osErrorParameter        =  0x80,       ///< Parameter error: a mandatory parameter was missing or specified an incorrect object.
-  osErrorResource         =  0x81,       ///< Resource not available: a specified resource was not available.
-  osErrorTimeoutResource  =  0xC1,       ///< Resource not available within given time: a specified resource was not available within the timeout period.
-  osErrorISR              =  0x82,       ///< Not allowed in ISR context: the function cannot be called from interrupt service routines.
-  osErrorISRRecursive     =  0x83,       ///< Function called multiple times from ISR with same object.
-  osErrorPriority         =  0x84,       ///< System cannot determine priority or thread has illegal priority.
-  osErrorNoMemory         =  0x85,       ///< System is out of memory: it was impossible to allocate or reserve memory for the operation.
-  osErrorValue            =  0x86,       ///< Value of a parameter is out of range.
-  osErrorOS               =  0xFF,       ///< Unspecified RTOS error: run-time error but no other error message fits.
-  os_status_reserved      =  0x7FFFFFFF  ///< Prevent from enum down-size compiler optimization.
-} osStatus;
-=======
-/// Priority values.
-typedef enum {
-  osPriorityNone          =  0,          ///< No priority (not initialized).
-  osPriorityIdle          =  1,          ///< Reserved for Idle thread.
-  osPriorityLow           =  8,          ///< Priority: low
-  osPriorityLow1          =  8+1,        ///< Priority: low + 1
-  osPriorityLow2          =  8+2,        ///< Priority: low + 2
-  osPriorityLow3          =  8+3,        ///< Priority: low + 3
-  osPriorityLow4          =  8+4,        ///< Priority: low + 4
-  osPriorityLow5          =  8+5,        ///< Priority: low + 5
-  osPriorityLow6          =  8+6,        ///< Priority: low + 6
-  osPriorityLow7          =  8+7,        ///< Priority: low + 7
-  osPriorityBelowNormal   = 16,          ///< Priority: below normal
-  osPriorityBelowNormal1  = 16+1,        ///< Priority: below normal + 1
-  osPriorityBelowNormal2  = 16+2,        ///< Priority: below normal + 2
-  osPriorityBelowNormal3  = 16+3,        ///< Priority: below normal + 3
-  osPriorityBelowNormal4  = 16+4,        ///< Priority: below normal + 4
-  osPriorityBelowNormal5  = 16+5,        ///< Priority: below normal + 5
-  osPriorityBelowNormal6  = 16+6,        ///< Priority: below normal + 6
-  osPriorityBelowNormal7  = 16+7,        ///< Priority: below normal + 7
-  osPriorityNormal        = 24,          ///< Priority: normal
-  osPriorityNormal1       = 24+1,        ///< Priority: normal + 1
-  osPriorityNormal2       = 24+2,        ///< Priority: normal + 2
-  osPriorityNormal3       = 24+3,        ///< Priority: normal + 3
-  osPriorityNormal4       = 24+4,        ///< Priority: normal + 4
-  osPriorityNormal5       = 24+5,        ///< Priority: normal + 5
-  osPriorityNormal6       = 24+6,        ///< Priority: normal + 6
-  osPriorityNormal7       = 24+7,        ///< Priority: normal + 7
-  osPriorityAboveNormal   = 32,          ///< Priority: above normal
-  osPriorityAboveNormal1  = 32+1,        ///< Priority: above normal + 1
-  osPriorityAboveNormal2  = 32+2,        ///< Priority: above normal + 2
-  osPriorityAboveNormal3  = 32+3,        ///< Priority: above normal + 3
-  osPriorityAboveNormal4  = 32+4,        ///< Priority: above normal + 4
-  osPriorityAboveNormal5  = 32+5,        ///< Priority: above normal + 5
-  osPriorityAboveNormal6  = 32+6,        ///< Priority: above normal + 6
-  osPriorityAboveNormal7  = 32+7,        ///< Priority: above normal + 7
-  osPriorityHigh          = 40,          ///< Priority: high
-  osPriorityHigh1         = 40+1,        ///< Priority: high + 1
-  osPriorityHigh2         = 40+2,        ///< Priority: high + 2
-  osPriorityHigh3         = 40+3,        ///< Priority: high + 3
-  osPriorityHigh4         = 40+4,        ///< Priority: high + 4
-  osPriorityHigh5         = 40+5,        ///< Priority: high + 5
-  osPriorityHigh6         = 40+6,        ///< Priority: high + 6
-  osPriorityHigh7         = 40+7,        ///< Priority: high + 7
-  osPriorityRealtime      = 48,          ///< Priority: realtime
-  osPriorityRealtime1     = 48+1,        ///< Priority: realtime + 1
-  osPriorityRealtime2     = 48+2,        ///< Priority: realtime + 2
-  osPriorityRealtime3     = 48+3,        ///< Priority: realtime + 3
-  osPriorityRealtime4     = 48+4,        ///< Priority: realtime + 4
-  osPriorityRealtime5     = 48+5,        ///< Priority: realtime + 5
-  osPriorityRealtime6     = 48+6,        ///< Priority: realtime + 6
-  osPriorityRealtime7     = 48+7,        ///< Priority: realtime + 7
-  osPriorityISR           = 56,          ///< Reserved for ISR deferred thread.
-  osPriorityError         = -1,          ///< System cannot determine priority or illegal priority.
-  os_priority_reserved    = 0x7FFFFFFF   ///< Prevents enum down-size compiler optimization.
-} osPriority;
->>>>>>> 305d5c99
- 
-/// Kernel state.
-typedef enum {
-  osKernelInactive        =  0,          ///< Inactive.
-#ifdef  osCMSIS_API_V1
-  osKernelRunning_        =  1,          ///< Running.
-#else
-  osKernelRunning         =  1,          ///< Running.
-#endif
-  osKernelSuspended       =  2,          ///< Suspended.
-  os_kernel_reserved      = 0x7FFFFFFFU  ///< Prevents enum down-size compiler optimization.
-} osKernelState;
- 
-/// Thread state.
-typedef enum {
-  osThreadInactive        =  0,          ///< Inactive (not yet created).
-  osThreadRunning         =  1,          ///< Running.
-  osThreadReady           =  2,          ///< Ready to run.
-  osThreadSuspended       =  3,          ///< Suspended.
-  osThreadWaiting         =  4,          ///< Waiting.
-  osThreadError           = -1,          ///< Error.
-  os_thread_reserved      = 0x7FFFFFFF   ///< Prevents enum down-size compiler optimization.
-} osThreadState;
-<<<<<<< HEAD
-
-/// Timer type value for the timer definition.
-/// \note MUST REMAIN UNCHANGED: \b os_timer_type shall be consistent in every CMSIS-RTOS.
-typedef enum  {
-  osTimerOnce             =     0,       ///< One-shot timer
-  osTimerPeriodic         =     1        ///< Repeating timer
-} os_timer_type;
-=======
->>>>>>> 305d5c99
- 
-/// Entry point of a thread.
-typedef void (*os_pthread) (void const *argument);
- 
-/// Entry point of a timer call back function.
-typedef void (*os_ptimer) (void const *argument);
- 
-/// Timer type.
-typedef enum {
-  osTimerOnce             = 0,           ///< One-shot timer.
-  osTimerPeriodic         = 1            ///< Repeating timer.
-} os_timer_type;
- 
-/// Timeout value.
-#define osWaitForever       0xFFFFFFFFU  ///< Wait forever timeout value.
- 
-/// Flags options (\ref osThreadFlagsWait and \ref osEventFlagsWait).
-#define osFlagsWaitAny      0x00000000U  ///< Wait for any flag (default).
-#define osFlagsWaitAll      0x00000001U  ///< Wait for all flags.
-#define osFlagsAutoClear    0x00000002U  ///< Clear flags which have been specified to wait for.
- 
-/// Mutex attributes (attr_bits in \ref osMutexAttr_t).
-#define osMutexNonRecursive 0x00000000U  ///< Non-recursive mutex (default).
-#define osMutexRecursive    0x00000001U  ///< Recursive mutex.
- 
-/// Event bit-mask (\ref osEventWait).
-#define osEventNone         0x00000000U  ///< No event (timeout).
-#define osEventThreadFlags  0x00000001U  ///< Thread Flags.
-#define osEventEventFlags   0x00000002U  ///< Event Flags.
-#define osEventMessageQueue 0x00000004U  ///< Message Queue not empty.
-#define osEventMailQueue    0x00000008U  ///< Mail Queue not empty.
- 
- 
-/// Status code values returned by CMSIS-RTOS functions.
-#ifdef  osCMSIS_API_V1
-typedef enum {
-  osOK                    =  0,          ///< Function completed; no error or event occurred.
-  osEventSignal           =  0x08,       ///< Function completed; signal event occurred.
-  osEventMessage          =  0x10,       ///< Function completed; message event occurred.
-  osEventMail             =  0x20,       ///< Function completed; mail event occurred.
-  osEventTimeout          =  0x40,       ///< Function completed; timeout occurred.
-  osErrorOS               = -1,          ///< Unspecified RTOS error: run-time error but no other error message fits.
-  osErrorTimeoutResource  = -2,          ///< Resource not available within given time: a specified resource was not available within the timeout period.
-  osErrorResource         = -3,          ///< Resource not available: a specified resource was not available.
-  osErrorParameter        = -4,          ///< Parameter error: a mandatory parameter was missing or specified an incorrect object.
-  osErrorNoMemory         = -5,          ///< System is out of memory: it was impossible to allocate or reserve memory for the operation.
-  osErrorISR              = -6,          ///< Not allowed in ISR context: the function cannot be called from interrupt service routines.
-  osErrorISRRecursive     = -7,          ///< Function called multiple times from ISR with same object.
-  osErrorValue            = -127,        ///< Value of a parameter is out of range.
-  osErrorPriority         = -128,        ///< System cannot determine priority or thread has illegal priority.
-  os_status_reserved      =  0x7FFFFFFF  ///< Prevents enum down-size compiler optimization.
-} osStatus;
-#define osError              osErrorOS
-#define osErrorTimeout       osErrorTimeoutResource
-#define osErrorISR_Recursive osErrorISRRecursive
-#else
-typedef enum {
-  osOK                    =  0,          ///< Operation completed successfully.
-  osError                 = -1,          ///< Unspecified RTOS error: run-time error but no other error message fits.
-  osErrorTimeout          = -2,          ///< Operation not completed within the timeout period.
-  osErrorResource         = -3,          ///< Resource not available.
-  osErrorParameter        = -4,          ///< Parameter error.
-  osErrorNoMemory         = -5,          ///< System is out of memory: it was impossible to allocate or reserve memory for the operation.
-  osErrorISR              = -6,          ///< Not allowed in ISR context: the function cannot be called from interrupt service routines.
-  osErrorISR_Recursive    = -7,          ///< Function called multiple times from ISR with same object.
-  os_status_reserved      = 0x7FFFFFFF   ///< Prevents enum down-size compiler optimization.
-} osStatus;
-#endif
- 
- 
-// >>> the following data type definitions may be adapted towards a specific RTOS
- 
-/// \details Thread ID identifies the thread (pointer to a thread control block).
-/// \note CAN BE CHANGED: \b os_thread_cb is implementation specific in every CMSIS-RTOS.
-typedef struct os_thread_cb *osThreadId;
- 
-/// \details Timer ID identifies the timer (pointer to a timer control block).
-/// \note CAN BE CHANGED: \b os_timer_cb is implementation specific in every CMSIS-RTOS.
-typedef struct os_timer_cb *osTimerId;
- 
-<<<<<<< HEAD
-/// \details Flag ID identifies the flag (pointer to a flag control block).
-/// \note CAN BE CHANGED: \b os_flag_cb is implementation specific in every CMSIS-RTOS.
-typedef struct os_flag_cb *osFlagId;
-=======
-/// \details Event Flags ID identifies the event flags (pointer to a event flags control block).
-/// \note CAN BE CHANGED: \b os_event_flags_cb is implementation specific in every CMSIS-RTOS.
-typedef struct os_event_flags_cb *osEventFlagsId;
->>>>>>> 305d5c99
- 
-/// \details Mutex ID identifies the mutex (pointer to a mutex control block).
-/// \note CAN BE CHANGED: \b os_mutex_cb is implementation specific in every CMSIS-RTOS.
-typedef struct os_mutex_cb *osMutexId;
- 
-/// \details Semaphore ID identifies the semaphore (pointer to a semaphore control block).
-/// \note CAN BE CHANGED: \b os_semaphore_cb is implementation specific in every CMSIS-RTOS.
-typedef struct os_semaphore_cb *osSemaphoreId;
- 
-<<<<<<< HEAD
-/// \details Pool ID identifies the memory pool (pointer to a memory pool control block).
-/// \note CAN BE CHANGED: \b os_pool_cb is implementation specific in every CMSIS-RTOS.
-typedef struct os_pool_cb *osPoolId;
- 
-/// \details Message ID identifies the message queue (pointer to a message queue control block).
-/// \note CAN BE CHANGED: \b os_messageQ_cb is implementation specific in every CMSIS-RTOS.
-typedef struct os_messageQ_cb *osMessageQId;
- 
-/// \details Mail ID identifies the mail queue (pointer to a mail queue control block).
-/// \note CAN BE CHANGED: \b os_mailQ_cb is implementation specific in every CMSIS-RTOS.
-typedef struct os_mailQ_cb *osMailQId;
-=======
-/// \details Memory Pool ID identifies the memory pool (pointer to a memory pool control block).
-/// \note CAN BE CHANGED: \b os_memory_pool_cb is implementation specific in every CMSIS-RTOS.
-typedef struct os_memory_pool_cb *osMemoryPoolId;
- 
-/// \details Message Queue ID identifies the message queue (pointer to a message queue control block).
-/// \note CAN BE CHANGED: \b os_message_queue_cb is implementation specific in every CMSIS-RTOS.
-typedef struct os_message_queue_cb *osMessageQueueId;
- 
-/// \details Mail Queue ID identifies the mail queue (pointer to a mail queue control block).
-/// \note CAN BE CHANGED: \b os_mail_queue_cb is implementation specific in every CMSIS-RTOS.
-typedef struct os_mail_queue_cb *osMailQueueId;
- 
-#ifdef  osCMSIS_API_V1
-#define osPoolId     osMemoryPoolId
-#define osMessageQId osMessageQueueId
-#define osMailQId    osMailQueueId
-#endif
->>>>>>> 305d5c99
- 
- 
-#ifdef  osCMSIS_API_V1
- 
-/// Thread Definition structure contains startup information of a thread.
-/// \note CAN BE CHANGED: \b os_thread_def is implementation specific in every CMSIS-RTOS.
-typedef struct os_thread_def {
-  os_pthread               pthread;    ///< start address of thread function
-  osPriority             tpriority;    ///< initial thread priority
-  uint32_t               instances;    ///< maximum number of instances of that thread function
-  uint32_t               stacksize;    ///< stack size requirements in bytes; 0 is default stack size
-} osThreadDef_t;
- 
-/// Timer Definition structure contains timer parameters.
-/// \note CAN BE CHANGED: \b os_timer_def is implementation specific in every CMSIS-RTOS.
-typedef struct os_timer_def {
-  os_ptimer                 ptimer;    ///< start address of a timer function
-} osTimerDef_t;
- 
-/// Mutex Definition structure contains setup information for a mutex.
-/// \note CAN BE CHANGED: \b os_mutex_def is implementation specific in every CMSIS-RTOS.
-typedef struct os_mutex_def {
-  uint32_t                   dummy;    ///< dummy value
-} osMutexDef_t;
- 
-/// Semaphore Definition structure contains setup information for a semaphore.
-/// \note CAN BE CHANGED: \b os_semaphore_def is implementation specific in every CMSIS-RTOS.
-typedef struct os_semaphore_def {
-  uint32_t                   dummy;    ///< dummy value
-} osSemaphoreDef_t;
- 
-/// Definition structure for memory block allocation.
-/// \note CAN BE CHANGED: \b os_pool_def is implementation specific in every CMSIS-RTOS.
-typedef struct os_pool_def {
-  uint32_t                 pool_sz;    ///< number of items (elements) in the pool
-  uint32_t                 item_sz;    ///< size of an item
-  void                       *pool;    ///< pointer to memory for pool
-} osPoolDef_t;
- 
-/// Definition structure for message queue.
-/// \note CAN BE CHANGED: \b os_messageQ_def is implementation specific in every CMSIS-RTOS.
-typedef struct os_messageQ_def {
-  uint32_t                queue_sz;    ///< number of elements in the queue
-  void                       *pool;    ///< memory array for messages
-} osMessageQDef_t;
- 
-/// Definition structure for mail queue.
-/// \note CAN BE CHANGED: \b os_mailQ_def is implementation specific in every CMSIS-RTOS.
-typedef struct os_mailQ_def {
-  uint32_t                queue_sz;    ///< number of elements in the queue
-  uint32_t                 item_sz;    ///< size of an item
-  void                       *pool;    ///< memory array for mail
-} osMailQDef_t;
- 
-#endif  // osCMSIS_API_V1
- 
- 
-/// Attributes structure for thread.
-typedef struct os_thread_attr {
-  const char                 *name;    ///< name of the thread
-  uint32_t               attr_bits;    ///< attribute bits
-  osPriority              priority;    ///< initial thread priority (default: osPriorityNormal)
-  void                 *stack_addr;    ///< stack address; NULL: assigned by system
-  uint32_t              stack_size;    ///< stack size in bytes; 0: default stack size
-  uint32_t              reserved[3];   ///< reserved (must be 0)
-} osThreadAttr_t;
- 
-/// Attributes structure for timer.
-typedef struct os_timer_attr {
-  const char                 *name;    ///< name of the timer
-  uint32_t               attr_bits;    ///< attribute bits
-  uint32_t                reserved;    ///< reserved (must be 0)
-} osTimerAttr_t;
- 
-/// Attributes structure for event flags.
-typedef struct os_event_flags_attr {
-  const char                 *name;    ///< name of the event flags
-  uint32_t               attr_bits;    ///< attribute bits
-  osThreadId             thread_id;    ///< registered thread for \ref osEventWait
-  uint32_t                reserved;    ///< reserved (must be 0)
-} osEventFlagsAttr_t;
- 
-/// Attributes structure for mutex.
-typedef struct os_mutex_attr {
-  const char                 *name;    ///< name of the mutex
-  uint32_t               attr_bits;    ///< attribute bits
-  uint32_t                reserved;    ///< reserved (must be 0)
-} osMutexAttr_t;
- 
-/// Attributes structure for semaphore.
-typedef struct os_semaphore_attr {
-  const char                 *name;    ///< name of the semaphore
-  uint32_t               attr_bits;    ///< attribute bits
-  uint32_t                reserved;    ///< reserved (must be 0)
-} osSemaphoreAttr_t;
- 
-/// Attributes structure for memory pool.
-typedef struct os_memory_pool_attr {
-  const char                 *name;    ///< name of the memory pool
-  uint32_t               attr_bits;    ///< attribute bits
-  uint32_t                reserved;    ///< reserved (must be 0)
-} osMemoryPoolAttr_t;
- 
-/// Attributes structure for message queue.
-typedef struct os_message_queue_attr {
-  const char                 *name;    ///< name of the message queue
-  uint32_t               attr_bits;    ///< attribute bits
-  osThreadId             thread_id;    ///< registered thread for \ref osEventWait
-  uint32_t                reserved;    ///< reserved (must be 0)
-} osMessageQueueAttr_t;
- 
-/// Attributes structure for mail queue.
-typedef struct os_mail_queue_attr {
-  const char                 *name;    ///< name of the mail queue
-  uint32_t               attr_bits;    ///< attribute bits
-  osThreadId             thread_id;    ///< registered thread for \ref osEventWait
-  uint32_t                reserved;    ///< reserved (must be 0)
-} osMailQueueAttr_t;
- 
- 
-#ifdef  osCMSIS_API_V1
-/// Event structure contains detailed information about an event.
-typedef struct {
-  osStatus                 status;     ///< status code: event or error information
-  union {
-    uint32_t                    v;     ///< message as 32-bit value
-    void                       *p;     ///< message or mail as void pointer
-    int32_t               signals;     ///< signal flags
-  } value;                             ///< event value
-  union {
-    osMailQId             mail_id;     ///< mail id obtained by \ref osMailCreate
-    osMessageQId       message_id;     ///< message id obtained by \ref osMessageCreate
-  } def;                               ///< event definition
-} osEvent;
-#endif
- 
- 
-//  ==== Kernel Management Functions ====
- 
-/// Initialize the RTOS Kernel for creating objects.
-/// \return status code that indicates the execution status of the function.
-osStatus osKernelInitialize (void);
- 
-/// Start the RTOS Kernel scheduler.
-/// \return status code that indicates the execution status of the function.
-osStatus osKernelStart (void);
- 
-/// Suspend the RTOS Kernel scheduler.
-/// \param[in]     tickless      1=tickless, 0=non-tickless
-/// \return time in millisec, for how long the system can sleep or power-down.
-uint32_t osKernelSuspend (uint32_t tickless);
- 
-/// Resume the RTOS Kernel scheduler.
-/// \param[in]     sleep_time    time in millisec for how long the system was in sleep or power-down mode.
-/// \return status code that indicates the execution status of the function.
-osStatus osKernelResume (uint32_t sleep_time);
- 
-/// Get the current Kernel state.
-/// \return current Kernel state.
-osKernelState osKernelGetState (void);
- 
-#ifdef  osCMSIS_API_V1
- 
-/// Check if the RTOS kernel is already started.
-/// \return 0 RTOS is not started, 1 RTOS is started.
-int32_t osKernelRunning(void);
- 
-#endif
- 
-/// Get the RTOS kernel time.
-/// \return RTOS kernel current time in millisec.
-uint64_t osKernelTime (void);
- 
-#if (defined(osFeature_KernelSysTick) && (osFeature_KernelSysTick != 0))  // Kernel System Timer available
- 
-/// Get the RTOS kernel system timer counter 
-/// \return RTOS kernel system timer as 32-bit value 
-uint32_t osKernelSysTick (void);
- 
-/// The RTOS kernel system timer frequency in Hz
-/// \note Reflects the system timer setting and is typically defined in a configuration file.
-#define osKernelSysTickFrequency 100000000
- 
-/// Convert a microseconds value to a RTOS kernel system timer value.
-/// \param         microsec     time value in microseconds.
-/// \return time value normalized to the \ref osKernelSysTickFrequency
-#define osKernelSysTickMicroSec(microsec) (((uint64_t)microsec * (osKernelSysTickFrequency)) / 1000000)
- 
-#endif  // Kernel System Timer available
- 
- 
-//  ==== Thread Management Functions ====
- 
-#ifdef  osCMSIS_API_V1
- 
-/// Create a Thread Definition with function, priority, and stack requirements.
-/// \param         name          name of the thread function.
-/// \param         priority      initial priority of the thread function.
-/// \param         instances     number of possible thread instances.
-/// \param         stacksz       stack size (in bytes) requirements for the thread function.
-/// \note CAN BE CHANGED: The parameters to \b osThreadDef shall be consistent but the
-///       macro body is implementation specific in every CMSIS-RTOS.
-#if defined (osObjectsExternal)  // object is external
-#define osThreadDef(name, priority, instances, stacksz)  \
-extern const osThreadDef_t os_thread_def_##name
-#else                            // define the object
-#define osThreadDef(name, priority, instances, stacksz)  \
-const osThreadDef_t os_thread_def_##name =               \
-{ (name), (priority), (instances), (stacksz) }
-#endif
- 
-/// Access a Thread definition.
-/// \param         name          name of the thread definition object.
-/// \note CAN BE CHANGED: The parameter to \b osThread shall be consistent but the
-///       macro body is implementation specific in every CMSIS-RTOS.
-#define osThread(name)  \
-&os_thread_def_##name
- 
-/// Create a thread and add it to Active Threads and set it to state READY.
-/// \param[in]     thread_def    thread definition referenced with \ref osThread.
-/// \param[in]     argument      pointer that is passed to the thread function as start argument.
-/// \return thread ID for reference by other functions or NULL in case of error.
-osThreadId osThreadCreate (const osThreadDef_t *thread_def, void *argument);
- 
-#endif  // osCMSIS_API_V1
- 
-/// Thread attributes initialization
-/// \param         name          name of the thread.
-/// \param         attr_bits     attribute bits.
-/// \param         priority      initial thread priority.
-/// \param         stack_addr    stack address; NULL: assigned by system.
-/// \param         stack_size    stack size in bytes; 0: default stack size.
-#define osThreadAttrInit(name, attr_bits, priority, stack_addr, stack_size) \
-  { (name), (attr_bits), (priority), (stack_addr), (stack_size), 0U, 0U, 0U }
- 
-/// User memory allocation for Stack 
-/// \param         var           name of variable.
-/// \param         stack_size    stack size in bytes.
-#define osThreadStack(var, stack_size) \
-  uint64_t var[((stack_size)+7)/8]
- 
-/// Create a thread and add it to Active Threads and set it to state READY.
-/// \param[in]     pthread       thread function.
-/// \param[in]     argument      pointer that is passed to the thread function as start argument.
-/// \param[in]     attr          thread attributes; NULL: default values.
-/// \return thread ID for reference by other functions or NULL in case of error.
-osThreadId osThreadNew (os_pthread pthread, void *argument, const osThreadAttr_t *attr);
- 
-/// Return the thread ID of the current running thread.
-/// \return thread ID for reference by other functions or NULL in case of error.
-osThreadId osThreadGetId (void);
- 
-/// Get current thread state of an active thread.
-/// \param[in]     thread_id     thread ID obtained by \ref osThreadNew or \ref osThreadGetId.
-/// \return current thread state of the specified thread.
-osThreadState osThreadGetState (osThreadId thread_id);
- 
-/// Change priority of an active thread.
-/// \param[in]     thread_id     thread ID obtained by \ref osThreadNew or \ref osThreadGetId.
-/// \param[in]     priority      new priority value for the thread function.
-/// \return status code that indicates the execution status of the function.
-osStatus osThreadSetPriority (osThreadId thread_id, osPriority priority);
- 
-/// Get current priority of an active thread.
-/// \param[in]     thread_id     thread ID obtained by \ref osThreadNew or \ref osThreadGetId.
-/// \return current priority value of the specified thread.
-osPriority osThreadGetPriority (osThreadId thread_id);
- 
-/// Pass control to next thread that is in state \b READY.
-/// \return status code that indicates the execution status of the function.
-osStatus osThreadYield (void);
- 
-/// Suspend execution of an active thread.
-/// \param[in]     thread_id     thread ID obtained by \ref osThreadNew or \ref osThreadGetId.
-/// \return status code that indicates the execution status of the function.
-osStatus osThreadSuspend (osThreadId thread_id);
- 
-/// Resume execution of an active thread.
-/// \param[in]     thread_id     thread ID obtained by \ref osThreadNew or \ref osThreadGetId.
-/// \return status code that indicates the execution status of the function.
-osStatus osThreadResume (osThreadId thread_id);
- 
-/// Terminate execution of a thread and remove it from Active Threads.
-/// \param[in]     thread_id     thread ID obtained by \ref osThreadNew or \ref osThreadGetId.
-/// \return status code that indicates the execution status of the function.
-osStatus osThreadTerminate (osThreadId thread_id);
- 
- 
-//  ==== Thread Flags Functions ====
- 
-/// Set the specified Thread Flags of an active thread.
-/// \param[in]     thread_id     thread ID obtained by \ref osThreadNew or \ref osThreadGetId.
-/// \param[in]     flags         specifies the flags of the thread that shall be set.
-/// \return status code that indicates the execution status of the function.
-osStatus osThreadFlagsSet (osThreadId thread_id, int32_t flags);
- 
-/// Clear the specified Thread Flags of an active thread.
-/// \param[in]     thread_id     thread ID obtained by \ref osThreadNew or \ref osThreadGetId.
-/// \param[in]     flags         specifies the flags of the thread that shall be cleared.
-/// \return status code that indicates the execution status of the function.
-osStatus osThreadFlagsClear (osThreadId thread_id, int32_t flags);
- 
-/// Get the current Thread Flags of an active thread.
-/// \param[in]     thread_id     thread ID obtained by \ref osThreadNew or \ref osThreadGetId.
-/// \return current thread flags or error code if negative.
-int32_t osThreadFlagsGet (osThreadId thread_id);
- 
-/// Wait for one or more Thread Flags of the current running thread to become signaled.
-/// \param[in]     flags         specifies the flags to wait for.
-/// \param[in]     options       specifies flags options (osFlagsXxxx).
-/// \param[in]     millisec      \ref CMSIS_RTOS_TimeOutValue or 0 in case of no time-out.
-/// \return thread flags or error code if negative.
-int32_t osThreadFlagsWait (int32_t flags, uint32_t options, uint32_t millisec);
- 
- 
-#ifdef  osCMSIS_API_V1
- 
-//  ==== Signal Management ====
- 
-/// Set the specified Signal Flags of an active thread.
-/// \param[in]     thread_id     thread ID obtained by \ref osThreadCreate or \ref osThreadGetId.
-/// \param[in]     signals       specifies the signal flags of the thread that should be set.
-/// \return previous signal flags of the specified thread or 0x80000000 in case of incorrect parameters.
-int32_t osSignalSet (osThreadId thread_id, int32_t signals);
- 
-/// Clear the specified Signal Flags of an active thread.
-/// \param[in]     thread_id     thread ID obtained by \ref osThreadCreate or \ref osThreadGetId.
-/// \param[in]     signals       specifies the signal flags of the thread that shall be cleared.
-/// \return previous signal flags of the specified thread or 0x80000000 in case of incorrect parameters or call from ISR.
-int32_t osSignalClear (osThreadId thread_id, int32_t signals);
- 
-/// Wait for one or more Signal Flags to become signaled for the current \b RUNNING thread.
-/// \param[in]     signals       wait until all specified signal flags set or 0 for any single signal flag.
-/// \param[in]     millisec      \ref CMSIS_RTOS_TimeOutValue or 0 in case of no time-out.
-/// \return event flag information or error code.
-osEvent osSignalWait (int32_t signals, uint32_t millisec);
- 
-#endif  // osCMSIS_API_V1
- 
-
-//  ==== Generic Wait Functions ====
- 
-/// Wait for Timeout (Time Delay).
-/// \param[in]     millisec      \ref CMSIS_RTOS_TimeOutValue "time delay" value
-/// \return status code that indicates the execution status of the function.
-osStatus osDelay (uint32_t millisec);
- 
-/// Wait until specified time.
-/// \param[in]     millisec      absolute time in millisec
-/// \return status code that indicates the execution status of the function.
-osStatus osDelayUntil (uint64_t millisec);
- 
-#if (defined(osFeature_EventWait) && (osFeature_EventWait != 0))  // osEventWait available
- 
-/// Wait for Thread Flags, Event Flags, Message, Mail, or Timeout.
-/// \param[in] millisec          \ref CMSIS_RTOS_TimeOutValue or 0 in case of no time-out
-/// \return event bit-mask (osEventXxxx).
-uint32_t osEventWait (uint32_t millisec);
- 
-#endif  // osEventWait available
- 
- 
-//  ==== Timer Management Functions ====
- 
-#ifdef  osCMSIS_API_V1
- 
-/// Define a Timer object.
-/// \param         name          name of the timer object.
-/// \param         function      name of the timer call back function.
-/// \note CAN BE CHANGED: The parameter to \b osTimerDef shall be consistent but the
-///       macro body is implementation specific in every CMSIS-RTOS.
-#if defined (osObjectsExternal)  // object is external
-#define osTimerDef(name, function)       \
-extern const osTimerDef_t os_timer_def_##name
-#else                            // define the object
-#define osTimerDef(name, function)       \
-const osTimerDef_t os_timer_def_##name = \
-{ (function) }
-#endif
- 
-/// Access a Timer definition.
-/// \param         name          name of the timer object.
-/// \note CAN BE CHANGED: The parameter to \b osTimer shall be consistent but the
-///       macro body is implementation specific in every CMSIS-RTOS.
-#define osTimer(name) \
-&os_timer_def_##name
- 
-/// Create and Initialize a timer.
-/// \param[in]     timer_def     timer object referenced with \ref osTimer.
-/// \param[in]     type          osTimerOnce for one-shot or osTimerPeriodic for periodic behavior.
-/// \param[in]     argument      argument to the timer call back function.
-/// \return timer ID for reference by other functions or NULL in case of error.
-osTimerId osTimerCreate (const osTimerDef_t *timer_def, os_timer_type type, void *argument);
- 
-#endif  // osCMSIS_API_V1
- 
-/// Timer attributes initialization
-/// \param         name          name of the timer.
-/// \param         attr_bits     attribute bits.
-#define osTimerAttrInit(name, attr_bits) \
-  { (name), (attr_bits), 0U }
- 
-/// Create and Initialize a timer.
-/// \param[in]     ptimer        start address of a timer call back function.
-/// \param[in]     type          osTimerOnce for one-shot or osTimerPeriodic for periodic behavior.
-/// \param[in]     argument      argument to the timer call back function.
-/// \param[in]     attr          timer attributes; NULL: default values.
-/// \return timer ID for reference by other functions or NULL in case of error.
-osTimerId osTimerNew (os_ptimer ptimer, os_timer_type type, void *argument, const osTimerAttr_t *attr);
- 
-/// Start or restart a timer.
-/// \param[in]     timer_id      timer ID obtained by \ref osTimerNew.
-/// \param[in]     millisec      \ref CMSIS_RTOS_TimeOutValue "time delay" value of the timer.
-/// \return status code that indicates the execution status of the function.
-osStatus osTimerStart (osTimerId timer_id, uint32_t millisec);
- 
-/// Stop a timer.
-/// \param[in]     timer_id      timer ID obtained by \ref osTimerNew.
-/// \return status code that indicates the execution status of the function.
-osStatus osTimerStop (osTimerId timer_id);
- 
-/// Check if a timer is running.
-/// \param[in]     timer_id      timer ID obtained by \ref osTimerNew.
-/// \return 0 not running, 1 running, error code if negative.
-int32_t osTimerIsRunning (osTimerId timer_id);
- 
-/// Delete a timer.
-/// \param[in]     timer_id      timer ID obtained by \ref osTimerNew.
-/// \return status code that indicates the execution status of the function.
-osStatus osTimerDelete (osTimerId timer_id);
- 
- 
-//  ==== Event Flags Management Functions ====
- 
-#if (defined(osFeature_EventFlags) && (osFeature_EventFlags != 0U))  // Event Flags available
- 
-/// Event Flags attributes initialization
-/// \param         name          name of the event flags.
-/// \param         attr_bits     attribute bits.
-/// \param         thread_id     registered thread for \ref osEventWait.
-#define osEventFlagsAttrInit(name, attr_bits, thread_id) \
-  { (name), (attr_bits), (thread_id), 0U }
- 
-/// Create and Initialize an Event Flags object.
-/// \param[in]     attr          event flags attributes; NULL: default values.
-/// \return event flags ID for reference by other functions or NULL in case of error.
-osEventFlagsId osEventFlagsNew (const osEventFlagsAttr_t *attr);
- 
-/// Set the specified Event Flags.
-/// \param[in]     flags_id      event flags ID obtained by \ref osEventFlagsNew.
-/// \param[in]     flags         specifies the flags that shall be set.
-/// \return status code that indicates the execution status of the function.
-osStatus osEventFlagsSet (osEventFlagsId flags_id, int32_t flags);
- 
-/// Clear the specified Event Flags.
-/// \param[in]     flags_id      event flags ID obtained by \ref osEventFlagsNew.
-/// \param[in]     flags         specifies the flags that shall be cleared.
-/// \return status code that indicates the execution status of the function.
-osStatus osEventFlagsClear (osEventFlagsId flags_id, int32_t flags);
- 
-/// Get the current Event Flags.
-/// \param[in]     flags_id      event flags ID obtained by \ref osEventFlagsNew.
-/// \return current event flags or error code if negative.
-int32_t osEventFlagsGet (osEventFlagsId flags_id);
- 
-/// Wait for one or more Event Flags to become signaled.
-/// \param[in]     flags_id      event flags ID obtained by \ref osEventFlagsNew.
-/// \param[in]     flags         specifies the flags to wait for.
-/// \param[in]     options       specifies flags options (osFlagsXxxx).
-/// \param[in]     millisec      \ref CMSIS_RTOS_TimeOutValue or 0 in case of no time-out.
-/// \return event flags or error code if negative.
-int32_t osEventFlagsWait (osEventFlagsId flags_id, int32_t flags, uint32_t options, uint32_t millisec);
- 
-/// Delete an Event Flags object.
-/// \param[in]     flags_id      event flags ID obtained by \ref osEventFlagsNew.
-/// \return status code that indicates the execution status of the function.
-osStatus osEventFlagsDelete (osEventFlagsId flags_id);
- 
-#endif  // Event Flags available
- 
- 
-//  ==== Mutex Management Functions ====
- 
-#ifdef  osCMSIS_API_V1
- 
-/// Define a Mutex.
-/// \param         name          name of the mutex object.
-/// \note CAN BE CHANGED: The parameter to \b osMutexDef shall be consistent but the
-///       macro body is implementation specific in every CMSIS-RTOS.
-#if defined (osObjectsExternal)  // object is external
-#define osMutexDef(name)  \
-extern const osMutexDef_t os_mutex_def_##name
-#else                            // define the object
-#define osMutexDef(name)  \
-const osMutexDef_t os_mutex_def_##name = { 0 }
-#endif
- 
-/// Access a Mutex definition.
-/// \param         name          name of the mutex object.
-/// \note CAN BE CHANGED: The parameter to \b osMutex shall be consistent but the
-///       macro body is implementation specific in every CMSIS-RTOS.
-#define osMutex(name)  \
-&os_mutex_def_##name
- 
-/// Create and Initialize a Mutex object.
-/// \param[in]     mutex_def     mutex definition referenced with \ref osMutex.
-/// \return mutex ID for reference by other functions or NULL in case of error.
-osMutexId osMutexCreate (const osMutexDef_t *mutex_def);
- 
-#define osMutexWait osMutexAcquire
-
-#endif  // osCMSIS_API_V1
- 
-/// Mutex attributes initialization
-/// \param         name          name of the mutex.
-/// \param         attr_bits     attribute bits.
-#define osMutexAttrInit(name, attr_bits) \
-  { (name), (attr_bits), 0U }
- 
-/// Create and Initialize a Mutex object.
-/// \param[in]     attr          mutex attributes; NULL: default values.
-/// \return mutex ID for reference by other functions or NULL in case of error.
-osMutexId osMutexNew (const osMutexAttr_t *attr);
- 
-/// Acquire a Mutex or timeout if it is locked.
-/// \param[in]     mutex_id      mutex ID obtained by \ref osMutexNew.
-/// \param[in]     millisec      \ref CMSIS_RTOS_TimeOutValue or 0 in case of no time-out.
-/// \return status code that indicates the execution status of the function.
-osStatus osMutexAcquire (osMutexId mutex_id, uint32_t millisec);
- 
-/// Release a Mutex that was acquired by \ref osMutexAcquire.
-/// \param[in]     mutex_id      mutex ID obtained by \ref osMutexNew.
-/// \return status code that indicates the execution status of the function.
-osStatus osMutexRelease (osMutexId mutex_id);
- 
-/// Delete a Mutex object.
-/// \param[in]     mutex_id      mutex ID obtained by \ref osMutexNew.
-/// \return status code that indicates the execution status of the function.
-osStatus osMutexDelete (osMutexId mutex_id);
- 
- 
-//  ==== Semaphore Management Functions ====
- 
-#ifdef  osCMSIS_API_V1
- 
-/// Define a Semaphore object.
-/// \param         name          name of the semaphore object.
-/// \note CAN BE CHANGED: The parameter to \b osSemaphoreDef shall be consistent but the
-///       macro body is implementation specific in every CMSIS-RTOS.
-#if defined (osObjectsExternal)  // object is external
-#define osSemaphoreDef(name)  \
-extern const osSemaphoreDef_t os_semaphore_def_##name
-#else                            // define the object
-#define osSemaphoreDef(name)  \
-const osSemaphoreDef_t os_semaphore_def_##name = { 0 }
-#endif
- 
-/// Access a Semaphore definition.
-/// \param         name          name of the semaphore object.
-/// \note CAN BE CHANGED: The parameter to \b osSemaphore shall be consistent but the
-///       macro body is implementation specific in every CMSIS-RTOS.
-#define osSemaphore(name)  \
-&os_semaphore_def_##name
- 
-/// Create and Initialize a Semaphore object.
-/// \param[in]     semaphore_def semaphore definition referenced with \ref osSemaphore.
-/// \param[in]     count         maximum and initial number of available tokens.
-/// \return semaphore ID for reference by other functions or NULL in case of error.
-osSemaphoreId osSemaphoreCreate (const osSemaphoreDef_t *semaphore_def, int32_t count);
- 
-/// Wait until a Semaphore token becomes available.
-/// \param[in]     semaphore_id  semaphore object referenced with \ref osSemaphoreCreate.
-/// \param[in]     millisec      \ref CMSIS_RTOS_TimeOutValue or 0 in case of no time-out.
-/// \return number of available tokens, or -1 in case of incorrect parameters.
-int32_t osSemaphoreWait (osSemaphoreId semaphore_id, uint32_t millisec);
- 
-#endif  // osCMSIS_API_V1
- 
-/// Semaphore attributes initialization
-/// \param         name          name of the semaphore.
-/// \param         attr_bits     attribute bits.
-#define osSemaphoreAttrInit(name, attr_bits) \
-  { (name), (attr_bits), 0U }
- 
-/// Create and Initialize a Semaphore object.
-/// \param[in]     max_count     maximum number of available tokens.
-/// \param[in]     initial_count initial number of available tokens.
-/// \param[in]     attr          semaphore attributes; NULL: default values.
-/// \return semaphore ID for reference by other functions or NULL in case of error.
-osSemaphoreId osSemaphoreNew (uint32_t max_count, uint32_t initial_count, const osSemaphoreAttr_t *attr);
- 
-/// Acquire a Semaphore token or timeout if no tokens are available.
-/// \param[in]     semaphore_id  semaphore ID obtained by \ref osSemaphoreNew.
-/// \param[in]     millisec      \ref CMSIS_RTOS_TimeOutValue or 0 in case of no time-out.
-/// \return status code that indicates the execution status of the function.
-osStatus osSemaphoreAcquire (osSemaphoreId semaphore_id, uint32_t millisec);
- 
-/// Release a Semaphore token that was acquired by \ref osSemaphoreAcquire.
-/// \param[in]     semaphore_id  semaphore ID obtained by \ref osSemaphoreNew.
-/// \return status code that indicates the execution status of the function.
-osStatus osSemaphoreRelease (osSemaphoreId semaphore_id);
- 
-/// Delete a Semaphore object.
-/// \param[in]     semaphore_id  semaphore ID obtained by \ref osSemaphoreNew.
-/// \return status code that indicates the execution status of the function.
-osStatus osSemaphoreDelete (osSemaphoreId semaphore_id);
- 
- 
-//  ==== Memory Pool Management Functions ====
- 
-#if (defined(osFeature_MemoryPool) && (osFeature_MemoryPool != 0))  // Memory Pool available
- 
-#ifdef  osCMSIS_API_V1
- 
-/// \brief Define a Memory Pool.
-/// \param         name          name of the memory pool.
-/// \param         no            maximum number of blocks (objects) in the memory pool.
-/// \param         type          data type of a single block (object).
-/// \note CAN BE CHANGED: The parameter to \b osPoolDef shall be consistent but the
-///       macro body is implementation specific in every CMSIS-RTOS.
-#if defined (osObjectsExternal)  // object is external
-#define osPoolDef(name, no, type)      \
-extern const osPoolDef_t os_pool_def_##name
-#else                            // define the object
-#define osPoolDef(name, no, type)      \
-const osPoolDef_t os_pool_def_##name = \
-{ (no), sizeof(type), NULL }
-#endif
- 
-/// \brief Access a Memory Pool definition.
-/// \param         name          name of the memory pool
-/// \note CAN BE CHANGED: The parameter to \b osPool shall be consistent but the
-///       macro body is implementation specific in every CMSIS-RTOS.
-#define osPool(name) \
-&os_pool_def_##name
- 
-/// Create and Initialize a Memory Pool object.
-/// \param[in]     pool_def      memory pool definition referenced with \ref osPool.
-/// \return memory pool ID for reference by other functions or NULL in case of error.
-osPoolId osPoolCreate (const osPoolDef_t *pool_def);
- 
-/// Allocate a memory block from a Memory Pool and set memory block to zero.
-/// \param[in]     pool_id       memory pool ID obtain referenced with \ref osPoolCreate.
-/// \return address of the allocated memory block or NULL in case of no memory available.
-void *osPoolCAlloc (osPoolId pool_id);
- 
-#define osPoolAlloc osMemoryPoolAlloc
-#define osPoolFree  osMemoryPoolFree
- 
-#endif  // osCMSIS_API_V1
- 
-/// Memory Pool attributes initialization
-/// \param         name          name of the memory pool.
-/// \param         attr_bits     attribute bits.
-#define osMemoryPoolAttrInit(name, attr_bits) \
-  { (name), (attr_bits), 0U }
- 
-/// User memory allocation for Memory Pool data
-/// \param         var           name of variable.
-/// \param         block_max     maximum number of memory blocks in memory pool.
-/// \param         block_size    size of a memory block in bytes.
-#define osMemoryPoolMem(var, block_max, block_size) \
-  uint32_t var[(block_max)*(((block_size)+3)/4)]
- 
-/// Create and Initialize a Memory Pool object.
-/// \param[in]     block_max     maximum number of memory blocks in memory pool.
-/// \param[in]     block_size    size of a memory block in bytes.
-/// \param[in]     memory        pointer to pool memory.
-/// \param[in]     attr          memory pool attributes; NULL: default values.
-/// \return memory pool ID for reference by other functions or NULL in case of error.
-osMemoryPoolId osMemoryPoolNew (uint32_t block_max, uint32_t block_size, void *memory, const osMemoryPoolAttr_t *attr);
- 
-/// Allocate a memory block from a Memory Pool.
-/// \param[in]     pool_id       memory pool ID obtained by \ref osMemoryPoolNew.
-/// \return address of the allocated memory block or NULL in case of no memory is available.
-void *osMemoryPoolAlloc (osMemoryPoolId pool_id);
- 
-/// Return an allocated memory block back to a Memory Pool.
-/// \param[in]     pool_id       memory pool ID obtained by \ref osMemoryPoolNew.
-/// \param[in]     block         address of the allocated memory block to be returned to the memory pool.
-/// \return status code that indicates the execution status of the function.
-osStatus osMemoryPoolFree (osMemoryPoolId pool_id, void *block);
- 
-/// Get a Memory Pool information.
-/// \param[in]     pool_id       memory pool ID obtained by \ref osMemoryPoolNew.
-/// \param[out]    block_max     pointer to buffer for maximum number of memory blocks in memory pool.
-/// \param[out]    block_size    pointer to buffer for size of a memory block in bytes.
-/// \param[out]    block_used    pointer to buffer for number of used memory blocks.
-/// \return status code that indicates the execution status of the function.
-osStatus osMemoryPoolGetInfo (osMemoryPoolId pool_id, uint32_t *block_max, uint32_t *block_size, uint32_t *block_used);
- 
-/// Delete a Memory Pool object.
-/// \param[in]     pool_id       memory pool ID obtained by \ref osMemoryPoolNew.
-/// \return status code that indicates the execution status of the function.
-osStatus osMemoryPoolDelete (osMemoryPoolId pool_id);
- 
-#endif  // Memory Pool available
- 
- 
-//  ==== Message Queue Management Functions ====
- 
-#if (defined(osFeature_MessageQueue) && (osFeature_MessageQueue != 0))  // Message Queue available
- 
-#ifdef  osCMSIS_API_V1
- 
-/// \brief Create a Message Queue Definition.
-/// \param         name          name of the queue.
-/// \param         queue_sz      maximum number of messages in the queue.
-/// \param         type          data type of a single message element (for debugger).
-/// \note CAN BE CHANGED: The parameter to \b osMessageQDef shall be consistent but the
-///       macro body is implementation specific in every CMSIS-RTOS.
-#if defined (osObjectsExternal)  // object is external
-#define osMessageQDef(name, queue_sz, type)    \
-extern const osMessageQDef_t os_messageQ_def_##name
-#else                            // define the object
-#define osMessageQDef(name, queue_sz, type)    \
-const osMessageQDef_t os_messageQ_def_##name = \
-{ (queue_sz), NULL }
-#endif
- 
-/// \brief Access a Message Queue Definition.
-/// \param         name          name of the queue
-/// \note CAN BE CHANGED: The parameter to \b osMessageQ shall be consistent but the
-///       macro body is implementation specific in every CMSIS-RTOS.
-#define osMessageQ(name) \
-&os_messageQ_def_##name
- 
-/// Create and Initialize a Message Queue object.
-/// \param[in]     queue_def     message queue definition referenced with \ref osMessageQ.
-/// \param[in]     thread_id     thread ID (obtained by \ref osThreadCreate or \ref osThreadGetId) or NULL.
-/// \return message queue ID for reference by other functions or NULL in case of error.
-osMessageQId osMessageCreate (const osMessageQDef_t *queue_def, osThreadId thread_id);
- 
-/// Get a Message from a Queue or timeout if Queue is empty.
-/// \param[in]     queue_id      message queue ID obtained with \ref osMessageCreate.
-/// \param[in]     millisec      \ref CMSIS_RTOS_TimeOutValue or 0 in case of no time-out.
-/// \return event information that includes status code.
-osEvent osMessageGet (osMessageQId queue_id, uint32_t millisec);
- 
-#define osMessagePut osMessageQueuePut
- 
-#endif  // osCMSIS_API_V1
- 
-/// Message Queue attributes initialization
-/// \param         name          name of the message queue.
-/// \param         attr_bits     attribute bits.
-/// \param         thread_id     registered thread for \ref osEventWait.
-#define osMessageQueueAttrInit(name, attr_bits, thread_id) \
-  { (name), (attr_bits), (thread_id), 0U }
- 
-/// User memory allocation for Message Queue data
-/// \param         var           name of variable.
-/// \param         queue_size    maximum number of messages in queue.
-#define osMessageQueueMem(var, queue_size) \
-  uint32_t var[(queue_size)]
- 
-/// Create and Initialize a Message Queue object.
-/// \param[in]     queue_size    maximum number of messages in queue.
-/// \param[in]     memory        pointer to message memory pool.
-/// \param[in]     attr          message queue attributes; NULL: default values.
-/// \return message queue ID for reference by other functions or NULL in case of error.
-osMessageQueueId osMessageQueueNew (uint32_t queue_size, void *memory, const osMessageQueueAttr_t *attr);
- 
-/// Put a Message into a Queue or timeout if Queue is full.
-/// \param[in]     queue_id      message queue ID obtained by \ref osMessageQueueNew.
-/// \param[in]     message       message (32-bit value) to put into a queue.
-/// \param[in]     millisec      \ref CMSIS_RTOS_TimeOutValue or 0 in case of no time-out.
-/// \return status code that indicates the execution status of the function.
-osStatus osMessageQueuePut (osMessageQueueId queue_id, uint32_t message, uint32_t millisec);
- 
-/// Get a Message from a Queue or timeout if Queue is empty.
-/// \param[in]     queue_id      message queue ID obtained by \ref osMessageQueueNew.
-/// \param[out]    message       pointer to buffer for message to get from a queue.
-/// \param[in]     millisec      \ref CMSIS_RTOS_TimeOutValue or 0 in case of no time-out.
-/// \return status code that indicates the execution status of the function.
-osStatus osMessageQueueGet (osMessageQueueId queue_id, uint32_t *message, uint32_t millisec);
- 
-/// Get a Message Queue information.
-/// \param[in]     queue_id      message queue ID obtained by \ref osMessageQueueNew.
-/// \param[out]    queue_size    pointer to buffer for maximum number of messages in a queue.
-/// \param[out]    message_count pointer to buffer for number of messages in a queue.
-/// \return status code that indicates the execution status of the function.
-osStatus osMessageQueueGetInfo (osMessageQueueId queue_id, uint32_t *queue_size, uint32_t *message_count);
- 
-/// Reset a Message Queue to initial empty state.
-/// \param[in]     queue_id      message queue ID obtained by \ref osMessageQueueNew.
-/// \return status code that indicates the execution status of the function.
-osStatus osMessageQueueReset (osMessageQueueId queue_id);
- 
-/// Delete a Message Queue object.
-/// \param[in]     queue_id      message queue ID obtained by \ref osMessageQueueNew.
-/// \return status code that indicates the execution status of the function.
-osStatus osMessageQueueDelete (osMessageQueueId queue_id);
- 
-#endif  // Message Queue available
- 
- 
-//  ==== Mail Queue Management Functions ====
- 
-#if (defined(osFeature_MailQueue) && (osFeature_MailQueue != 0))  // Mail Queue available
- 
-#ifdef  osCMSIS_API_V1
- 
-/// \brief Create a Mail Queue Definition.
-/// \param         name          name of the queue.
-/// \param         queue_sz      maximum number of mails in the queue.
-/// \param         type          data type of a single mail element.
-/// \note CAN BE CHANGED: The parameter to \b osMailQDef shall be consistent but the
-///       macro body is implementation specific in every CMSIS-RTOS.
-#if defined (osObjectsExternal)  // object is external
-#define osMailQDef(name, queue_sz, type) \
-extern const osMailQDef_t os_mailQ_def_##name
-#else                            // define the object
-#define osMailQDef(name, queue_sz, type) \
-const osMailQDef_t os_mailQ_def_##name = \
-{ (queue_sz), sizeof(type), NULL }
-#endif
- 
-/// \brief Access a Mail Queue Definition.
-/// \param         name          name of the queue
-/// \note CAN BE CHANGED: The parameter to \b osMailQ shall be consistent but the
-///       macro body is implementation specific in every CMSIS-RTOS.
-#define osMailQ(name) \
-&os_mailQ_def_##name
- 
-/// Create and Initialize a Mail Queue object.
-/// \param[in]     queue_def     mail queue definition referenced with \ref osMailQ.
-/// \param[in]     thread_id     thread ID (obtained by \ref osThreadCreate or \ref osThreadGetId) or NULL.
-/// \return mail queue ID for reference by other functions or NULL in case of error.
-osMailQId osMailCreate (const osMailQDef_t *queue_def, osThreadId thread_id);
- 
-/// Allocate a memory block for mail from a mail memory pool and set memory block to zero.
-/// \param[in]     queue_id      mail queue ID obtained with \ref osMailCreate.
-/// \param[in]     millisec      \ref CMSIS_RTOS_TimeOutValue or 0 in case of no time-out
-/// \return pointer to memory block that can be filled with mail or NULL in case of error.
-void *osMailCAlloc (osMailQId queue_id, uint32_t millisec);
- 
-/// Get a Mail from a Queue or timeout if Queue is empty.
-/// \param[in]     queue_id      mail queue ID obtained with \ref osMailCreate.
-/// \param[in]     millisec      \ref CMSIS_RTOS_TimeOutValue or 0 in case of no time-out.
-/// \return event information that includes status code.
-osEvent osMailGet (osMailQId queue_id, uint32_t millisec);
- 
-#define osMailAlloc osMailQueueAlloc
-#define osMailPut   osMailQueuePut
-#define osMailFree  osMailQueueFree
- 
-#endif  // osCMSIS_API_V1
- 
-/// Mail Queue attributes initialization
-/// \param         name          name of the mail queue.
-/// \param         attr_bits     attribute bits.
-/// \param         thread_id     registered thread for \ref osEventWait.
-#define osMailQueueAttrInit(name, attr_bits, thread_id) \
-  { (name), (attr_bits), (thread_id), 0U }
- 
-/// User memory allocation for Mail Queue data
-/// \param         var           name of variable.
-/// \param         queue_size    maximum number of mails in queue.
-/// \param         mail_size     size of a mail in bytes.
-#define osMailQueueMem(var, queue_size, mail_size) \
-  uint32_t var[(queue_size)+((queue_size)*(((mail_size)+3)/4))]
- 
-/// Create and Initialize a Mail Queue object.
-/// \param[in]     queue_size    maximum number of mails in queue.
-/// \param[in]     mail_size     size of a mail in bytes.
-/// \param[in]     memory        pointer to mail memory pool.
-/// \param[in]     attr          mail queue attributes; NULL: default values.
-/// \return mail queue ID for reference by other functions or NULL in case of error.
-osMailQueueId osMailQueueNew (uint32_t queue_size, uint32_t mail_size, void *memory, const osMailQueueAttr_t *attr);
- 
-/// Allocate a memory block for mail from a mail memory pool.
-/// \param[in]     queue_id      mail queue ID obtained with \ref osMailQueueNew.
-/// \param[in]     millisec      \ref CMSIS_RTOS_TimeOutValue or 0 in case of no time-out
-/// \return pointer to memory block that can be filled with mail or NULL in case of error.
-void *osMailQueueAlloc (osMailQueueId queue_id, uint32_t millisec);
- 
-/// Put a Mail into a Queue.
-/// \param[in]     queue_id      mail queue ID obtained with \ref osMailQueueNew.
-/// \param[in]     mail          pointer to memory with mail to put into a queue.
-/// \return status code that indicates the execution status of the function.
-osStatus osMailQueuePut (osMailQueueId queue_id, const void *mail);
- 
-/// Get a Mail from a Queue or timeout if Queue is empty.
-/// \param[in]     queue_id      mail queue ID obtained with \ref osMailQueueNew.
-/// \param[out]    mail          pointer to buffer for mail to get from a queue.
-/// \param[in]     millisec      \ref CMSIS_RTOS_TimeOutValue or 0 in case of no time-out.
-/// \return status code that indicates the execution status of the function.
-osStatus osMailQueueGet (osMailQueueId queue_id, void *mail, uint32_t millisec);
- 
-/// Free a memory block by returning it to a mail memory pool.
-/// \param[in]     queue_id      mail queue ID obtained with \ref osMailQueueNew.
-/// \param[in]     mail          pointer to memory block allocated with \ref osMailQueueAlloc.
-/// \return status code that indicates the execution status of the function.
-osStatus osMailQueueFree (osMailQueueId queue_id, void *mail);
- 
-/// Get a Mail Queue information.
-/// \param[in]     queue_id      mail queue ID obtained with \ref osMailQueueNew.
-/// \param[out]    queue_size    pointer to buffer for maximum number of mails in a queue.
-/// \param[out]    mail_size     pointer to buffer for size of a mail in bytes.
-/// \param[out]    mail_count    pointer to buffer for number of mails in a queue.
-/// \return status code that indicates the execution status of the function.
-osStatus osMailQueueGetInfo (osMailQueueId queue_id, uint32_t *queue_size, uint32_t *mail_size, uint32_t *mail_count);
- 
-/// Reset a Mail Queue to initial empty state.
-/// \param[in]     queue_id      mail queue ID obtained with \ref osMailQueueNew.
-/// \return status code that indicates the execution status of the function.
-osStatus osMailQueueReset (osMailQueueId queue_id);
- 
-/// Delete a Mail Queue object.
-/// \param[in]     queue_id      mail queue ID obtained with \ref osMailQueueNew.
-/// \return status code that indicates the execution status of the function.
-osStatus osMailQueueDelete (osMailQueueId queue_id);
- 
-#endif  // Mail Queue available
- 
- 
-#ifdef  __cplusplus
-}
-#endif
- 
-#endif  // _CMSIS_OS_H
+/*
+ * Copyright (c) 2013-2016 ARM Limited. All rights reserved.
+ *
+ * SPDX-License-Identifier: Apache-2.0
+ *
+ * Licensed under the Apache License, Version 2.0 (the License); you may
+ * not use this file except in compliance with the License.
+ * You may obtain a copy of the License at
+ *
+ * http://www.apache.org/licenses/LICENSE-2.0
+ *
+ * Unless required by applicable law or agreed to in writing, software
+ * distributed under the License is distributed on an AS IS BASIS, WITHOUT
+ * WARRANTIES OR CONDITIONS OF ANY KIND, either express or implied.
+ * See the License for the specific language governing permissions and
+ * limitations under the License.
+ *
+ * ----------------------------------------------------------------------
+ *
+ * $Date:        7. April 2016
+ * $Revision:    V2.0
+ *
+ * Project:      CMSIS-RTOS API
+ * Title:        cmsis_os.h template header file
+ *
+ * Version 0.02
+ *    Initial Proposal Phase
+ * Version 0.03
+ *    osKernelStart added, optional feature: main started as thread
+ *    osSemaphores have standard behavior
+ *    osTimerCreate does not start the timer, added osTimerStart
+ *    osThreadPass is renamed to osThreadYield
+ * Version 1.01
+ *    Support for C++ interface
+ *     - const attribute removed from the osXxxxDef_t typedef's
+ *     - const attribute added to the osXxxxDef macros
+ *    Added: osTimerDelete, osMutexDelete, osSemaphoreDelete
+ *    Added: osKernelInitialize
+ * Version 1.02
+ *    Control functions for short timeouts in microsecond resolution:
+ *    Added: osKernelSysTick, osKernelSysTickFrequency, osKernelSysTickMicroSec
+ *    Removed: osSignalGet 
+ * Version 2.0
+ *    OS object's resources dynamically allocated rather than statically:
+ *     - added: osXxxxNew functions which replace osXxxxCreate
+ *     - added: osXxxxAttr_t structures and osXxxxAttrInit macros
+ *     - removed: osXxxxCreate functions, osXxxxDef_t structures
+ *     - removed: osXxxxDef and osXxxx macros
+ *    osStatus codes simplified
+ *    osEvent return structure removed
+ *    Kernel:
+ *     - added: osKernelState and osKernelGetState (replaces osKernelRunning)
+ *     - added: osKernelSuspend, osKernelResume
+ *     - added: osKernelTime
+ *    Thread:
+ *     - extended number of thread priorities
+ *     - replaced osThreadCreate with osThreadNew
+ *     - added: osThreadState and osThreadGetState
+ *     - added: osThreadSuspend, osThreadResume
+ *     - added: Thread Flags (moved from Signals) 
+ *    Signals:
+ *     - renamed osSignals to osThreadFlags (moved to Thread Flags)
+ *     - changed return value of Set/Clear/Wait functions
+ *     - extended Wait function (options)
+ *     - added osThreadFlagsGet
+ *    Event Flags:
+ *     - added new independent object for handling Event Flags
+ *    Delay and Wait functions:
+ *     - added osDelayUntil
+ *     - replaced osWait with osEventWait (changed return value)
+ *    Timer:
+ *     - replaced osTimerCreate with osTimerNew
+ *     - added osTimerIsRunning
+ *    Mutex:
+ *     - extended: Recursive or Non-Recursive Mutex (default)
+ *     - replaced osMutexCreate with osMutexNew
+ *     - renamed osMutexWait to osMutexAcquire
+ *    Semaphore:
+ *     - extended: maximum and initial token count
+ *     - replaced osSemaphoreCreate with osSemaphoreNew
+ *     - renamed osSemaphoreWait to osSemaphoreAcquire (changed return value)
+ *    Memory Pool:
+ *     - using osMemoryPool prefix instead of osPool
+ *     - replaced osPoolCreate with osMemoryPoolNew
+ *     - added: osMemoryPoolGetInfo osMemoryPoolDelete
+ *     - removed: osPoolCAlloc
+ *    Message Queue:
+ *     - using osMessageQueue prefix instead of osMessage
+ *     - replaced osMessageCreate with osMessageQueueNew
+ *     - changed return value of osMessageQueueGet
+ *     - added: osMessageQueueGetInfo, osMessageQueueReset, osMessageQueueDelete
+ *    Mail Queue:
+ *     - using osMailQueue prefix instead of osMail
+ *     - replaced osMailCreate with osMailQueueNew
+ *     - changed return value of osMailQueueGet
+ *     - added: osMailQueueGetInfo, osMailQueueReset, osMailQueueDelete
+ *     - removed: osMailCAlloc
+ *---------------------------------------------------------------------------*/
+ 
+#ifndef _CMSIS_OS_H
+#define _CMSIS_OS_H
+ 
+/// \b osCMSIS identifies the CMSIS-RTOS API version.
+#define osCMSIS             0x20000U     ///< API version (main [31:16] .sub [15:0])
+ 
+/// \note CAN BE CHANGED: \b osCMSIS_KERNEL identifies the underlying RTOS kernel and version number.
+#define osCMSIS_KERNEL      0x10000U     ///< RTOS identification and version (main [31:16] .sub [15:0])
+ 
+/// \b osKernelSystemId identifies the underlying RTOS kernel.
+#define osKernelSystemId "KERNEL V1.0"   ///< RTOS identification string
+ 
+/// \b osFeature_xxx identifies RTOS features.
+#define osFeature_ThreadFlags     31U    ///< number of Thread Flags available per thread (max=31, min=8)
+#define osFeature_EventFlags      31U    ///< number of Event Flags available per object  (max=31, min=0)
+#define osFeature_SemaphoreTokens 65535U ///< maximum number of tokens per semaphore (min=1)
+#define osFeature_KernelSysTick   1      ///< osKernelSysTick: 1=available, 0=not available
+#define osFeature_EventWait       1      ///< osEventWait:     1=available, 0=not available
+#define osFeature_MemoryPool      1      ///< Memory Pools:    1=available, 0=not available
+#define osFeature_MessageQueue    1      ///< Message Queues:  1=available, 0=not available
+#define osFeature_MailQueue       1      ///< Mail Queues:     1=available, 0=not available
+ 
+#ifdef  osCMSIS_API_V1
+#define osFeature_MainThread      0      ///< main is not a thread
+#define osFeature_Signals         osFeature_ThreadFlags
+#define osFeature_Semaphore       osFeature_SemaphoreTokens
+#define osFeature_SysTick         osFeature_KernelSysTick
+#define osFeature_Wait            osFeature_EventWait
+#define osFeature_Pool            osFeature_MemoryPool
+#define osFeature_MessageQ        osFeature_MessageQueue
+#define osFeature_MailQ           osFeature_MailQueue
+#endif
+
+#include <stdint.h>
+#include <stddef.h>
+ 
+#ifdef  __cplusplus
+extern "C"
+{
+#endif
+ 
+ 
+// ==== Enumerations, structures, defines ====
+ 
+/// Priority values.
+typedef enum {
+  osPriorityNone          =  0,          ///< No priority (not initialized).
+  osPriorityIdle          =  1,          ///< Reserved for Idle thread.
+  osPriorityLow           =  8,          ///< Priority: low
+  osPriorityLow1          =  8+1,        ///< Priority: low + 1
+  osPriorityLow2          =  8+2,        ///< Priority: low + 2
+  osPriorityLow3          =  8+3,        ///< Priority: low + 3
+  osPriorityLow4          =  8+4,        ///< Priority: low + 4
+  osPriorityLow5          =  8+5,        ///< Priority: low + 5
+  osPriorityLow6          =  8+6,        ///< Priority: low + 6
+  osPriorityLow7          =  8+7,        ///< Priority: low + 7
+  osPriorityBelowNormal   = 16,          ///< Priority: below normal
+  osPriorityBelowNormal1  = 16+1,        ///< Priority: below normal + 1
+  osPriorityBelowNormal2  = 16+2,        ///< Priority: below normal + 2
+  osPriorityBelowNormal3  = 16+3,        ///< Priority: below normal + 3
+  osPriorityBelowNormal4  = 16+4,        ///< Priority: below normal + 4
+  osPriorityBelowNormal5  = 16+5,        ///< Priority: below normal + 5
+  osPriorityBelowNormal6  = 16+6,        ///< Priority: below normal + 6
+  osPriorityBelowNormal7  = 16+7,        ///< Priority: below normal + 7
+  osPriorityNormal        = 24,          ///< Priority: normal
+  osPriorityNormal1       = 24+1,        ///< Priority: normal + 1
+  osPriorityNormal2       = 24+2,        ///< Priority: normal + 2
+  osPriorityNormal3       = 24+3,        ///< Priority: normal + 3
+  osPriorityNormal4       = 24+4,        ///< Priority: normal + 4
+  osPriorityNormal5       = 24+5,        ///< Priority: normal + 5
+  osPriorityNormal6       = 24+6,        ///< Priority: normal + 6
+  osPriorityNormal7       = 24+7,        ///< Priority: normal + 7
+  osPriorityAboveNormal   = 32,          ///< Priority: above normal
+  osPriorityAboveNormal1  = 32+1,        ///< Priority: above normal + 1
+  osPriorityAboveNormal2  = 32+2,        ///< Priority: above normal + 2
+  osPriorityAboveNormal3  = 32+3,        ///< Priority: above normal + 3
+  osPriorityAboveNormal4  = 32+4,        ///< Priority: above normal + 4
+  osPriorityAboveNormal5  = 32+5,        ///< Priority: above normal + 5
+  osPriorityAboveNormal6  = 32+6,        ///< Priority: above normal + 6
+  osPriorityAboveNormal7  = 32+7,        ///< Priority: above normal + 7
+  osPriorityHigh          = 40,          ///< Priority: high
+  osPriorityHigh1         = 40+1,        ///< Priority: high + 1
+  osPriorityHigh2         = 40+2,        ///< Priority: high + 2
+  osPriorityHigh3         = 40+3,        ///< Priority: high + 3
+  osPriorityHigh4         = 40+4,        ///< Priority: high + 4
+  osPriorityHigh5         = 40+5,        ///< Priority: high + 5
+  osPriorityHigh6         = 40+6,        ///< Priority: high + 6
+  osPriorityHigh7         = 40+7,        ///< Priority: high + 7
+  osPriorityRealtime      = 48,          ///< Priority: realtime
+  osPriorityRealtime1     = 48+1,        ///< Priority: realtime + 1
+  osPriorityRealtime2     = 48+2,        ///< Priority: realtime + 2
+  osPriorityRealtime3     = 48+3,        ///< Priority: realtime + 3
+  osPriorityRealtime4     = 48+4,        ///< Priority: realtime + 4
+  osPriorityRealtime5     = 48+5,        ///< Priority: realtime + 5
+  osPriorityRealtime6     = 48+6,        ///< Priority: realtime + 6
+  osPriorityRealtime7     = 48+7,        ///< Priority: realtime + 7
+  osPriorityISR           = 56,          ///< Reserved for ISR deferred thread.
+  osPriorityError         = -1,          ///< System cannot determine priority or illegal priority.
+  os_priority_reserved    = 0x7FFFFFFF   ///< Prevents enum down-size compiler optimization.
+} osPriority;
+ 
+/// Kernel state.
+typedef enum {
+  osKernelInactive        =  0,          ///< Inactive.
+#ifdef  osCMSIS_API_V1
+  osKernelRunning_        =  1,          ///< Running.
+#else
+  osKernelRunning         =  1,          ///< Running.
+#endif
+  osKernelSuspended       =  2,          ///< Suspended.
+  os_kernel_reserved      = 0x7FFFFFFFU  ///< Prevents enum down-size compiler optimization.
+} osKernelState;
+ 
+/// Thread state.
+typedef enum {
+  osThreadInactive        =  0,          ///< Inactive (not yet created).
+  osThreadRunning         =  1,          ///< Running.
+  osThreadReady           =  2,          ///< Ready to run.
+  osThreadSuspended       =  3,          ///< Suspended.
+  osThreadWaiting         =  4,          ///< Waiting.
+  osThreadError           = -1,          ///< Error.
+  os_thread_reserved      = 0x7FFFFFFF   ///< Prevents enum down-size compiler optimization.
+} osThreadState;
+ 
+/// Entry point of a thread.
+typedef void (*os_pthread) (void const *argument);
+ 
+/// Entry point of a timer call back function.
+typedef void (*os_ptimer) (void const *argument);
+ 
+/// Timer type.
+typedef enum {
+  osTimerOnce             = 0,           ///< One-shot timer.
+  osTimerPeriodic         = 1            ///< Repeating timer.
+} os_timer_type;
+ 
+/// Timeout value.
+#define osWaitForever       0xFFFFFFFFU  ///< Wait forever timeout value.
+ 
+/// Flags options (\ref osThreadFlagsWait and \ref osEventFlagsWait).
+#define osFlagsWaitAny      0x00000000U  ///< Wait for any flag (default).
+#define osFlagsWaitAll      0x00000001U  ///< Wait for all flags.
+#define osFlagsAutoClear    0x00000002U  ///< Clear flags which have been specified to wait for.
+ 
+/// Mutex attributes (attr_bits in \ref osMutexAttr_t).
+#define osMutexNonRecursive 0x00000000U  ///< Non-recursive mutex (default).
+#define osMutexRecursive    0x00000001U  ///< Recursive mutex.
+ 
+/// Event bit-mask (\ref osEventWait).
+#define osEventNone         0x00000000U  ///< No event (timeout).
+#define osEventThreadFlags  0x00000001U  ///< Thread Flags.
+#define osEventEventFlags   0x00000002U  ///< Event Flags.
+#define osEventMessageQueue 0x00000004U  ///< Message Queue not empty.
+#define osEventMailQueue    0x00000008U  ///< Mail Queue not empty.
+ 
+ 
+/// Status code values returned by CMSIS-RTOS functions.
+#ifdef  osCMSIS_API_V1
+typedef enum {
+  osOK                    =  0,          ///< Function completed; no error or event occurred.
+  osEventSignal           =  0x08,       ///< Function completed; signal event occurred.
+  osEventMessage          =  0x10,       ///< Function completed; message event occurred.
+  osEventMail             =  0x20,       ///< Function completed; mail event occurred.
+  osEventTimeout          =  0x40,       ///< Function completed; timeout occurred.
+  osErrorOS               = -1,          ///< Unspecified RTOS error: run-time error but no other error message fits.
+  osErrorTimeoutResource  = -2,          ///< Resource not available within given time: a specified resource was not available within the timeout period.
+  osErrorResource         = -3,          ///< Resource not available: a specified resource was not available.
+  osErrorParameter        = -4,          ///< Parameter error: a mandatory parameter was missing or specified an incorrect object.
+  osErrorNoMemory         = -5,          ///< System is out of memory: it was impossible to allocate or reserve memory for the operation.
+  osErrorISR              = -6,          ///< Not allowed in ISR context: the function cannot be called from interrupt service routines.
+  osErrorISRRecursive     = -7,          ///< Function called multiple times from ISR with same object.
+  osErrorValue            = -127,        ///< Value of a parameter is out of range.
+  osErrorPriority         = -128,        ///< System cannot determine priority or thread has illegal priority.
+  os_status_reserved      =  0x7FFFFFFF  ///< Prevents enum down-size compiler optimization.
+} osStatus;
+#define osError              osErrorOS
+#define osErrorTimeout       osErrorTimeoutResource
+#define osErrorISR_Recursive osErrorISRRecursive
+#else
+typedef enum {
+  osOK                    =  0,          ///< Operation completed successfully.
+  osError                 = -1,          ///< Unspecified RTOS error: run-time error but no other error message fits.
+  osErrorTimeout          = -2,          ///< Operation not completed within the timeout period.
+  osErrorResource         = -3,          ///< Resource not available.
+  osErrorParameter        = -4,          ///< Parameter error.
+  osErrorNoMemory         = -5,          ///< System is out of memory: it was impossible to allocate or reserve memory for the operation.
+  osErrorISR              = -6,          ///< Not allowed in ISR context: the function cannot be called from interrupt service routines.
+  osErrorISR_Recursive    = -7,          ///< Function called multiple times from ISR with same object.
+  os_status_reserved      = 0x7FFFFFFF   ///< Prevents enum down-size compiler optimization.
+} osStatus;
+#endif
+ 
+ 
+// >>> the following data type definitions may be adapted towards a specific RTOS
+ 
+/// \details Thread ID identifies the thread (pointer to a thread control block).
+/// \note CAN BE CHANGED: \b os_thread_cb is implementation specific in every CMSIS-RTOS.
+typedef struct os_thread_cb *osThreadId;
+ 
+/// \details Timer ID identifies the timer (pointer to a timer control block).
+/// \note CAN BE CHANGED: \b os_timer_cb is implementation specific in every CMSIS-RTOS.
+typedef struct os_timer_cb *osTimerId;
+ 
+/// \details Event Flags ID identifies the event flags (pointer to a event flags control block).
+/// \note CAN BE CHANGED: \b os_event_flags_cb is implementation specific in every CMSIS-RTOS.
+typedef struct os_event_flags_cb *osEventFlagsId;
+ 
+/// \details Mutex ID identifies the mutex (pointer to a mutex control block).
+/// \note CAN BE CHANGED: \b os_mutex_cb is implementation specific in every CMSIS-RTOS.
+typedef struct os_mutex_cb *osMutexId;
+ 
+/// \details Semaphore ID identifies the semaphore (pointer to a semaphore control block).
+/// \note CAN BE CHANGED: \b os_semaphore_cb is implementation specific in every CMSIS-RTOS.
+typedef struct os_semaphore_cb *osSemaphoreId;
+ 
+/// \details Memory Pool ID identifies the memory pool (pointer to a memory pool control block).
+/// \note CAN BE CHANGED: \b os_memory_pool_cb is implementation specific in every CMSIS-RTOS.
+typedef struct os_memory_pool_cb *osMemoryPoolId;
+ 
+/// \details Message Queue ID identifies the message queue (pointer to a message queue control block).
+/// \note CAN BE CHANGED: \b os_message_queue_cb is implementation specific in every CMSIS-RTOS.
+typedef struct os_message_queue_cb *osMessageQueueId;
+ 
+/// \details Mail Queue ID identifies the mail queue (pointer to a mail queue control block).
+/// \note CAN BE CHANGED: \b os_mail_queue_cb is implementation specific in every CMSIS-RTOS.
+typedef struct os_mail_queue_cb *osMailQueueId;
+ 
+#ifdef  osCMSIS_API_V1
+#define osPoolId     osMemoryPoolId
+#define osMessageQId osMessageQueueId
+#define osMailQId    osMailQueueId
+#endif
+ 
+ 
+#ifdef  osCMSIS_API_V1
+ 
+/// Thread Definition structure contains startup information of a thread.
+/// \note CAN BE CHANGED: \b os_thread_def is implementation specific in every CMSIS-RTOS.
+typedef struct os_thread_def {
+  os_pthread               pthread;    ///< start address of thread function
+  osPriority             tpriority;    ///< initial thread priority
+  uint32_t               instances;    ///< maximum number of instances of that thread function
+  uint32_t               stacksize;    ///< stack size requirements in bytes; 0 is default stack size
+} osThreadDef_t;
+ 
+/// Timer Definition structure contains timer parameters.
+/// \note CAN BE CHANGED: \b os_timer_def is implementation specific in every CMSIS-RTOS.
+typedef struct os_timer_def {
+  os_ptimer                 ptimer;    ///< start address of a timer function
+} osTimerDef_t;
+ 
+/// Mutex Definition structure contains setup information for a mutex.
+/// \note CAN BE CHANGED: \b os_mutex_def is implementation specific in every CMSIS-RTOS.
+typedef struct os_mutex_def {
+  uint32_t                   dummy;    ///< dummy value
+} osMutexDef_t;
+ 
+/// Semaphore Definition structure contains setup information for a semaphore.
+/// \note CAN BE CHANGED: \b os_semaphore_def is implementation specific in every CMSIS-RTOS.
+typedef struct os_semaphore_def {
+  uint32_t                   dummy;    ///< dummy value
+} osSemaphoreDef_t;
+ 
+/// Definition structure for memory block allocation.
+/// \note CAN BE CHANGED: \b os_pool_def is implementation specific in every CMSIS-RTOS.
+typedef struct os_pool_def {
+  uint32_t                 pool_sz;    ///< number of items (elements) in the pool
+  uint32_t                 item_sz;    ///< size of an item
+  void                       *pool;    ///< pointer to memory for pool
+} osPoolDef_t;
+ 
+/// Definition structure for message queue.
+/// \note CAN BE CHANGED: \b os_messageQ_def is implementation specific in every CMSIS-RTOS.
+typedef struct os_messageQ_def {
+  uint32_t                queue_sz;    ///< number of elements in the queue
+  void                       *pool;    ///< memory array for messages
+} osMessageQDef_t;
+ 
+/// Definition structure for mail queue.
+/// \note CAN BE CHANGED: \b os_mailQ_def is implementation specific in every CMSIS-RTOS.
+typedef struct os_mailQ_def {
+  uint32_t                queue_sz;    ///< number of elements in the queue
+  uint32_t                 item_sz;    ///< size of an item
+  void                       *pool;    ///< memory array for mail
+} osMailQDef_t;
+ 
+#endif  // osCMSIS_API_V1
+ 
+ 
+/// Attributes structure for thread.
+typedef struct os_thread_attr {
+  const char                 *name;    ///< name of the thread
+  uint32_t               attr_bits;    ///< attribute bits
+  osPriority              priority;    ///< initial thread priority (default: osPriorityNormal)
+  void                 *stack_addr;    ///< stack address; NULL: assigned by system
+  uint32_t              stack_size;    ///< stack size in bytes; 0: default stack size
+  uint32_t              reserved[3];   ///< reserved (must be 0)
+} osThreadAttr_t;
+ 
+/// Attributes structure for timer.
+typedef struct os_timer_attr {
+  const char                 *name;    ///< name of the timer
+  uint32_t               attr_bits;    ///< attribute bits
+  uint32_t                reserved;    ///< reserved (must be 0)
+} osTimerAttr_t;
+ 
+/// Attributes structure for event flags.
+typedef struct os_event_flags_attr {
+  const char                 *name;    ///< name of the event flags
+  uint32_t               attr_bits;    ///< attribute bits
+  osThreadId             thread_id;    ///< registered thread for \ref osEventWait
+  uint32_t                reserved;    ///< reserved (must be 0)
+} osEventFlagsAttr_t;
+ 
+/// Attributes structure for mutex.
+typedef struct os_mutex_attr {
+  const char                 *name;    ///< name of the mutex
+  uint32_t               attr_bits;    ///< attribute bits
+  uint32_t                reserved;    ///< reserved (must be 0)
+} osMutexAttr_t;
+ 
+/// Attributes structure for semaphore.
+typedef struct os_semaphore_attr {
+  const char                 *name;    ///< name of the semaphore
+  uint32_t               attr_bits;    ///< attribute bits
+  uint32_t                reserved;    ///< reserved (must be 0)
+} osSemaphoreAttr_t;
+ 
+/// Attributes structure for memory pool.
+typedef struct os_memory_pool_attr {
+  const char                 *name;    ///< name of the memory pool
+  uint32_t               attr_bits;    ///< attribute bits
+  uint32_t                reserved;    ///< reserved (must be 0)
+} osMemoryPoolAttr_t;
+ 
+/// Attributes structure for message queue.
+typedef struct os_message_queue_attr {
+  const char                 *name;    ///< name of the message queue
+  uint32_t               attr_bits;    ///< attribute bits
+  osThreadId             thread_id;    ///< registered thread for \ref osEventWait
+  uint32_t                reserved;    ///< reserved (must be 0)
+} osMessageQueueAttr_t;
+ 
+/// Attributes structure for mail queue.
+typedef struct os_mail_queue_attr {
+  const char                 *name;    ///< name of the mail queue
+  uint32_t               attr_bits;    ///< attribute bits
+  osThreadId             thread_id;    ///< registered thread for \ref osEventWait
+  uint32_t                reserved;    ///< reserved (must be 0)
+} osMailQueueAttr_t;
+ 
+ 
+#ifdef  osCMSIS_API_V1
+/// Event structure contains detailed information about an event.
+typedef struct {
+  osStatus                 status;     ///< status code: event or error information
+  union {
+    uint32_t                    v;     ///< message as 32-bit value
+    void                       *p;     ///< message or mail as void pointer
+    int32_t               signals;     ///< signal flags
+  } value;                             ///< event value
+  union {
+    osMailQId             mail_id;     ///< mail id obtained by \ref osMailCreate
+    osMessageQId       message_id;     ///< message id obtained by \ref osMessageCreate
+  } def;                               ///< event definition
+} osEvent;
+#endif
+ 
+ 
+//  ==== Kernel Management Functions ====
+ 
+/// Initialize the RTOS Kernel for creating objects.
+/// \return status code that indicates the execution status of the function.
+osStatus osKernelInitialize (void);
+ 
+/// Start the RTOS Kernel scheduler.
+/// \return status code that indicates the execution status of the function.
+osStatus osKernelStart (void);
+ 
+/// Suspend the RTOS Kernel scheduler.
+/// \param[in]     tickless      1=tickless, 0=non-tickless
+/// \return time in millisec, for how long the system can sleep or power-down.
+uint32_t osKernelSuspend (uint32_t tickless);
+ 
+/// Resume the RTOS Kernel scheduler.
+/// \param[in]     sleep_time    time in millisec for how long the system was in sleep or power-down mode.
+/// \return status code that indicates the execution status of the function.
+osStatus osKernelResume (uint32_t sleep_time);
+ 
+/// Get the current Kernel state.
+/// \return current Kernel state.
+osKernelState osKernelGetState (void);
+ 
+#ifdef  osCMSIS_API_V1
+ 
+/// Check if the RTOS kernel is already started.
+/// \return 0 RTOS is not started, 1 RTOS is started.
+int32_t osKernelRunning(void);
+ 
+#endif
+ 
+/// Get the RTOS kernel time.
+/// \return RTOS kernel current time in millisec.
+uint64_t osKernelTime (void);
+ 
+#if (defined(osFeature_KernelSysTick) && (osFeature_KernelSysTick != 0))  // Kernel System Timer available
+ 
+/// Get the RTOS kernel system timer counter 
+/// \return RTOS kernel system timer as 32-bit value 
+uint32_t osKernelSysTick (void);
+ 
+/// The RTOS kernel system timer frequency in Hz
+/// \note Reflects the system timer setting and is typically defined in a configuration file.
+#define osKernelSysTickFrequency 100000000
+ 
+/// Convert a microseconds value to a RTOS kernel system timer value.
+/// \param         microsec     time value in microseconds.
+/// \return time value normalized to the \ref osKernelSysTickFrequency
+#define osKernelSysTickMicroSec(microsec) (((uint64_t)microsec * (osKernelSysTickFrequency)) / 1000000)
+ 
+#endif  // Kernel System Timer available
+ 
+ 
+//  ==== Thread Management Functions ====
+ 
+#ifdef  osCMSIS_API_V1
+ 
+/// Create a Thread Definition with function, priority, and stack requirements.
+/// \param         name          name of the thread function.
+/// \param         priority      initial priority of the thread function.
+/// \param         instances     number of possible thread instances.
+/// \param         stacksz       stack size (in bytes) requirements for the thread function.
+/// \note CAN BE CHANGED: The parameters to \b osThreadDef shall be consistent but the
+///       macro body is implementation specific in every CMSIS-RTOS.
+#if defined (osObjectsExternal)  // object is external
+#define osThreadDef(name, priority, instances, stacksz)  \
+extern const osThreadDef_t os_thread_def_##name
+#else                            // define the object
+#define osThreadDef(name, priority, instances, stacksz)  \
+const osThreadDef_t os_thread_def_##name =               \
+{ (name), (priority), (instances), (stacksz) }
+#endif
+ 
+/// Access a Thread definition.
+/// \param         name          name of the thread definition object.
+/// \note CAN BE CHANGED: The parameter to \b osThread shall be consistent but the
+///       macro body is implementation specific in every CMSIS-RTOS.
+#define osThread(name)  \
+&os_thread_def_##name
+ 
+/// Create a thread and add it to Active Threads and set it to state READY.
+/// \param[in]     thread_def    thread definition referenced with \ref osThread.
+/// \param[in]     argument      pointer that is passed to the thread function as start argument.
+/// \return thread ID for reference by other functions or NULL in case of error.
+osThreadId osThreadCreate (const osThreadDef_t *thread_def, void *argument);
+ 
+#endif  // osCMSIS_API_V1
+ 
+/// Thread attributes initialization
+/// \param         name          name of the thread.
+/// \param         attr_bits     attribute bits.
+/// \param         priority      initial thread priority.
+/// \param         stack_addr    stack address; NULL: assigned by system.
+/// \param         stack_size    stack size in bytes; 0: default stack size.
+#define osThreadAttrInit(name, attr_bits, priority, stack_addr, stack_size) \
+  { (name), (attr_bits), (priority), (stack_addr), (stack_size), 0U, 0U, 0U }
+ 
+/// User memory allocation for Stack 
+/// \param         var           name of variable.
+/// \param         stack_size    stack size in bytes.
+#define osThreadStack(var, stack_size) \
+  uint64_t var[((stack_size)+7)/8]
+ 
+/// Create a thread and add it to Active Threads and set it to state READY.
+/// \param[in]     pthread       thread function.
+/// \param[in]     argument      pointer that is passed to the thread function as start argument.
+/// \param[in]     attr          thread attributes; NULL: default values.
+/// \return thread ID for reference by other functions or NULL in case of error.
+osThreadId osThreadNew (os_pthread pthread, void *argument, const osThreadAttr_t *attr);
+ 
+/// Return the thread ID of the current running thread.
+/// \return thread ID for reference by other functions or NULL in case of error.
+osThreadId osThreadGetId (void);
+ 
+/// Get current thread state of an active thread.
+/// \param[in]     thread_id     thread ID obtained by \ref osThreadNew or \ref osThreadGetId.
+/// \return current thread state of the specified thread.
+osThreadState osThreadGetState (osThreadId thread_id);
+ 
+/// Change priority of an active thread.
+/// \param[in]     thread_id     thread ID obtained by \ref osThreadNew or \ref osThreadGetId.
+/// \param[in]     priority      new priority value for the thread function.
+/// \return status code that indicates the execution status of the function.
+osStatus osThreadSetPriority (osThreadId thread_id, osPriority priority);
+ 
+/// Get current priority of an active thread.
+/// \param[in]     thread_id     thread ID obtained by \ref osThreadNew or \ref osThreadGetId.
+/// \return current priority value of the specified thread.
+osPriority osThreadGetPriority (osThreadId thread_id);
+ 
+/// Pass control to next thread that is in state \b READY.
+/// \return status code that indicates the execution status of the function.
+osStatus osThreadYield (void);
+ 
+/// Suspend execution of an active thread.
+/// \param[in]     thread_id     thread ID obtained by \ref osThreadNew or \ref osThreadGetId.
+/// \return status code that indicates the execution status of the function.
+osStatus osThreadSuspend (osThreadId thread_id);
+ 
+/// Resume execution of an active thread.
+/// \param[in]     thread_id     thread ID obtained by \ref osThreadNew or \ref osThreadGetId.
+/// \return status code that indicates the execution status of the function.
+osStatus osThreadResume (osThreadId thread_id);
+ 
+/// Terminate execution of a thread and remove it from Active Threads.
+/// \param[in]     thread_id     thread ID obtained by \ref osThreadNew or \ref osThreadGetId.
+/// \return status code that indicates the execution status of the function.
+osStatus osThreadTerminate (osThreadId thread_id);
+ 
+ 
+//  ==== Thread Flags Functions ====
+ 
+/// Set the specified Thread Flags of an active thread.
+/// \param[in]     thread_id     thread ID obtained by \ref osThreadNew or \ref osThreadGetId.
+/// \param[in]     flags         specifies the flags of the thread that shall be set.
+/// \return status code that indicates the execution status of the function.
+osStatus osThreadFlagsSet (osThreadId thread_id, int32_t flags);
+ 
+/// Clear the specified Thread Flags of an active thread.
+/// \param[in]     thread_id     thread ID obtained by \ref osThreadNew or \ref osThreadGetId.
+/// \param[in]     flags         specifies the flags of the thread that shall be cleared.
+/// \return status code that indicates the execution status of the function.
+osStatus osThreadFlagsClear (osThreadId thread_id, int32_t flags);
+ 
+/// Get the current Thread Flags of an active thread.
+/// \param[in]     thread_id     thread ID obtained by \ref osThreadNew or \ref osThreadGetId.
+/// \return current thread flags or error code if negative.
+int32_t osThreadFlagsGet (osThreadId thread_id);
+ 
+/// Wait for one or more Thread Flags of the current running thread to become signaled.
+/// \param[in]     flags         specifies the flags to wait for.
+/// \param[in]     options       specifies flags options (osFlagsXxxx).
+/// \param[in]     millisec      \ref CMSIS_RTOS_TimeOutValue or 0 in case of no time-out.
+/// \return thread flags or error code if negative.
+int32_t osThreadFlagsWait (int32_t flags, uint32_t options, uint32_t millisec);
+ 
+ 
+#ifdef  osCMSIS_API_V1
+ 
+//  ==== Signal Management ====
+ 
+/// Set the specified Signal Flags of an active thread.
+/// \param[in]     thread_id     thread ID obtained by \ref osThreadCreate or \ref osThreadGetId.
+/// \param[in]     signals       specifies the signal flags of the thread that should be set.
+/// \return previous signal flags of the specified thread or 0x80000000 in case of incorrect parameters.
+int32_t osSignalSet (osThreadId thread_id, int32_t signals);
+ 
+/// Clear the specified Signal Flags of an active thread.
+/// \param[in]     thread_id     thread ID obtained by \ref osThreadCreate or \ref osThreadGetId.
+/// \param[in]     signals       specifies the signal flags of the thread that shall be cleared.
+/// \return previous signal flags of the specified thread or 0x80000000 in case of incorrect parameters or call from ISR.
+int32_t osSignalClear (osThreadId thread_id, int32_t signals);
+ 
+/// Wait for one or more Signal Flags to become signaled for the current \b RUNNING thread.
+/// \param[in]     signals       wait until all specified signal flags set or 0 for any single signal flag.
+/// \param[in]     millisec      \ref CMSIS_RTOS_TimeOutValue or 0 in case of no time-out.
+/// \return event flag information or error code.
+osEvent osSignalWait (int32_t signals, uint32_t millisec);
+ 
+#endif  // osCMSIS_API_V1
+ 
+
+//  ==== Generic Wait Functions ====
+ 
+/// Wait for Timeout (Time Delay).
+/// \param[in]     millisec      \ref CMSIS_RTOS_TimeOutValue "time delay" value
+/// \return status code that indicates the execution status of the function.
+osStatus osDelay (uint32_t millisec);
+ 
+/// Wait until specified time.
+/// \param[in]     millisec      absolute time in millisec
+/// \return status code that indicates the execution status of the function.
+osStatus osDelayUntil (uint64_t millisec);
+ 
+#if (defined(osFeature_EventWait) && (osFeature_EventWait != 0))  // osEventWait available
+ 
+/// Wait for Thread Flags, Event Flags, Message, Mail, or Timeout.
+/// \param[in] millisec          \ref CMSIS_RTOS_TimeOutValue or 0 in case of no time-out
+/// \return event bit-mask (osEventXxxx).
+uint32_t osEventWait (uint32_t millisec);
+ 
+#endif  // osEventWait available
+ 
+ 
+//  ==== Timer Management Functions ====
+ 
+#ifdef  osCMSIS_API_V1
+ 
+/// Define a Timer object.
+/// \param         name          name of the timer object.
+/// \param         function      name of the timer call back function.
+/// \note CAN BE CHANGED: The parameter to \b osTimerDef shall be consistent but the
+///       macro body is implementation specific in every CMSIS-RTOS.
+#if defined (osObjectsExternal)  // object is external
+#define osTimerDef(name, function)       \
+extern const osTimerDef_t os_timer_def_##name
+#else                            // define the object
+#define osTimerDef(name, function)       \
+const osTimerDef_t os_timer_def_##name = \
+{ (function) }
+#endif
+ 
+/// Access a Timer definition.
+/// \param         name          name of the timer object.
+/// \note CAN BE CHANGED: The parameter to \b osTimer shall be consistent but the
+///       macro body is implementation specific in every CMSIS-RTOS.
+#define osTimer(name) \
+&os_timer_def_##name
+ 
+/// Create and Initialize a timer.
+/// \param[in]     timer_def     timer object referenced with \ref osTimer.
+/// \param[in]     type          osTimerOnce for one-shot or osTimerPeriodic for periodic behavior.
+/// \param[in]     argument      argument to the timer call back function.
+/// \return timer ID for reference by other functions or NULL in case of error.
+osTimerId osTimerCreate (const osTimerDef_t *timer_def, os_timer_type type, void *argument);
+ 
+#endif  // osCMSIS_API_V1
+ 
+/// Timer attributes initialization
+/// \param         name          name of the timer.
+/// \param         attr_bits     attribute bits.
+#define osTimerAttrInit(name, attr_bits) \
+  { (name), (attr_bits), 0U }
+ 
+/// Create and Initialize a timer.
+/// \param[in]     ptimer        start address of a timer call back function.
+/// \param[in]     type          osTimerOnce for one-shot or osTimerPeriodic for periodic behavior.
+/// \param[in]     argument      argument to the timer call back function.
+/// \param[in]     attr          timer attributes; NULL: default values.
+/// \return timer ID for reference by other functions or NULL in case of error.
+osTimerId osTimerNew (os_ptimer ptimer, os_timer_type type, void *argument, const osTimerAttr_t *attr);
+ 
+/// Start or restart a timer.
+/// \param[in]     timer_id      timer ID obtained by \ref osTimerNew.
+/// \param[in]     millisec      \ref CMSIS_RTOS_TimeOutValue "time delay" value of the timer.
+/// \return status code that indicates the execution status of the function.
+osStatus osTimerStart (osTimerId timer_id, uint32_t millisec);
+ 
+/// Stop a timer.
+/// \param[in]     timer_id      timer ID obtained by \ref osTimerNew.
+/// \return status code that indicates the execution status of the function.
+osStatus osTimerStop (osTimerId timer_id);
+ 
+/// Check if a timer is running.
+/// \param[in]     timer_id      timer ID obtained by \ref osTimerNew.
+/// \return 0 not running, 1 running, error code if negative.
+int32_t osTimerIsRunning (osTimerId timer_id);
+ 
+/// Delete a timer.
+/// \param[in]     timer_id      timer ID obtained by \ref osTimerNew.
+/// \return status code that indicates the execution status of the function.
+osStatus osTimerDelete (osTimerId timer_id);
+ 
+ 
+//  ==== Event Flags Management Functions ====
+ 
+#if (defined(osFeature_EventFlags) && (osFeature_EventFlags != 0U))  // Event Flags available
+ 
+/// Event Flags attributes initialization
+/// \param         name          name of the event flags.
+/// \param         attr_bits     attribute bits.
+/// \param         thread_id     registered thread for \ref osEventWait.
+#define osEventFlagsAttrInit(name, attr_bits, thread_id) \
+  { (name), (attr_bits), (thread_id), 0U }
+ 
+/// Create and Initialize an Event Flags object.
+/// \param[in]     attr          event flags attributes; NULL: default values.
+/// \return event flags ID for reference by other functions or NULL in case of error.
+osEventFlagsId osEventFlagsNew (const osEventFlagsAttr_t *attr);
+ 
+/// Set the specified Event Flags.
+/// \param[in]     flags_id      event flags ID obtained by \ref osEventFlagsNew.
+/// \param[in]     flags         specifies the flags that shall be set.
+/// \return status code that indicates the execution status of the function.
+osStatus osEventFlagsSet (osEventFlagsId flags_id, int32_t flags);
+ 
+/// Clear the specified Event Flags.
+/// \param[in]     flags_id      event flags ID obtained by \ref osEventFlagsNew.
+/// \param[in]     flags         specifies the flags that shall be cleared.
+/// \return status code that indicates the execution status of the function.
+osStatus osEventFlagsClear (osEventFlagsId flags_id, int32_t flags);
+ 
+/// Get the current Event Flags.
+/// \param[in]     flags_id      event flags ID obtained by \ref osEventFlagsNew.
+/// \return current event flags or error code if negative.
+int32_t osEventFlagsGet (osEventFlagsId flags_id);
+ 
+/// Wait for one or more Event Flags to become signaled.
+/// \param[in]     flags_id      event flags ID obtained by \ref osEventFlagsNew.
+/// \param[in]     flags         specifies the flags to wait for.
+/// \param[in]     options       specifies flags options (osFlagsXxxx).
+/// \param[in]     millisec      \ref CMSIS_RTOS_TimeOutValue or 0 in case of no time-out.
+/// \return event flags or error code if negative.
+int32_t osEventFlagsWait (osEventFlagsId flags_id, int32_t flags, uint32_t options, uint32_t millisec);
+ 
+/// Delete an Event Flags object.
+/// \param[in]     flags_id      event flags ID obtained by \ref osEventFlagsNew.
+/// \return status code that indicates the execution status of the function.
+osStatus osEventFlagsDelete (osEventFlagsId flags_id);
+ 
+#endif  // Event Flags available
+ 
+ 
+//  ==== Mutex Management Functions ====
+ 
+#ifdef  osCMSIS_API_V1
+ 
+/// Define a Mutex.
+/// \param         name          name of the mutex object.
+/// \note CAN BE CHANGED: The parameter to \b osMutexDef shall be consistent but the
+///       macro body is implementation specific in every CMSIS-RTOS.
+#if defined (osObjectsExternal)  // object is external
+#define osMutexDef(name)  \
+extern const osMutexDef_t os_mutex_def_##name
+#else                            // define the object
+#define osMutexDef(name)  \
+const osMutexDef_t os_mutex_def_##name = { 0 }
+#endif
+ 
+/// Access a Mutex definition.
+/// \param         name          name of the mutex object.
+/// \note CAN BE CHANGED: The parameter to \b osMutex shall be consistent but the
+///       macro body is implementation specific in every CMSIS-RTOS.
+#define osMutex(name)  \
+&os_mutex_def_##name
+ 
+/// Create and Initialize a Mutex object.
+/// \param[in]     mutex_def     mutex definition referenced with \ref osMutex.
+/// \return mutex ID for reference by other functions or NULL in case of error.
+osMutexId osMutexCreate (const osMutexDef_t *mutex_def);
+ 
+#define osMutexWait osMutexAcquire
+
+#endif  // osCMSIS_API_V1
+ 
+/// Mutex attributes initialization
+/// \param         name          name of the mutex.
+/// \param         attr_bits     attribute bits.
+#define osMutexAttrInit(name, attr_bits) \
+  { (name), (attr_bits), 0U }
+ 
+/// Create and Initialize a Mutex object.
+/// \param[in]     attr          mutex attributes; NULL: default values.
+/// \return mutex ID for reference by other functions or NULL in case of error.
+osMutexId osMutexNew (const osMutexAttr_t *attr);
+ 
+/// Acquire a Mutex or timeout if it is locked.
+/// \param[in]     mutex_id      mutex ID obtained by \ref osMutexNew.
+/// \param[in]     millisec      \ref CMSIS_RTOS_TimeOutValue or 0 in case of no time-out.
+/// \return status code that indicates the execution status of the function.
+osStatus osMutexAcquire (osMutexId mutex_id, uint32_t millisec);
+ 
+/// Release a Mutex that was acquired by \ref osMutexAcquire.
+/// \param[in]     mutex_id      mutex ID obtained by \ref osMutexNew.
+/// \return status code that indicates the execution status of the function.
+osStatus osMutexRelease (osMutexId mutex_id);
+ 
+/// Delete a Mutex object.
+/// \param[in]     mutex_id      mutex ID obtained by \ref osMutexNew.
+/// \return status code that indicates the execution status of the function.
+osStatus osMutexDelete (osMutexId mutex_id);
+ 
+ 
+//  ==== Semaphore Management Functions ====
+ 
+#ifdef  osCMSIS_API_V1
+ 
+/// Define a Semaphore object.
+/// \param         name          name of the semaphore object.
+/// \note CAN BE CHANGED: The parameter to \b osSemaphoreDef shall be consistent but the
+///       macro body is implementation specific in every CMSIS-RTOS.
+#if defined (osObjectsExternal)  // object is external
+#define osSemaphoreDef(name)  \
+extern const osSemaphoreDef_t os_semaphore_def_##name
+#else                            // define the object
+#define osSemaphoreDef(name)  \
+const osSemaphoreDef_t os_semaphore_def_##name = { 0 }
+#endif
+ 
+/// Access a Semaphore definition.
+/// \param         name          name of the semaphore object.
+/// \note CAN BE CHANGED: The parameter to \b osSemaphore shall be consistent but the
+///       macro body is implementation specific in every CMSIS-RTOS.
+#define osSemaphore(name)  \
+&os_semaphore_def_##name
+ 
+/// Create and Initialize a Semaphore object.
+/// \param[in]     semaphore_def semaphore definition referenced with \ref osSemaphore.
+/// \param[in]     count         maximum and initial number of available tokens.
+/// \return semaphore ID for reference by other functions or NULL in case of error.
+osSemaphoreId osSemaphoreCreate (const osSemaphoreDef_t *semaphore_def, int32_t count);
+ 
+/// Wait until a Semaphore token becomes available.
+/// \param[in]     semaphore_id  semaphore object referenced with \ref osSemaphoreCreate.
+/// \param[in]     millisec      \ref CMSIS_RTOS_TimeOutValue or 0 in case of no time-out.
+/// \return number of available tokens, or -1 in case of incorrect parameters.
+int32_t osSemaphoreWait (osSemaphoreId semaphore_id, uint32_t millisec);
+ 
+#endif  // osCMSIS_API_V1
+ 
+/// Semaphore attributes initialization
+/// \param         name          name of the semaphore.
+/// \param         attr_bits     attribute bits.
+#define osSemaphoreAttrInit(name, attr_bits) \
+  { (name), (attr_bits), 0U }
+ 
+/// Create and Initialize a Semaphore object.
+/// \param[in]     max_count     maximum number of available tokens.
+/// \param[in]     initial_count initial number of available tokens.
+/// \param[in]     attr          semaphore attributes; NULL: default values.
+/// \return semaphore ID for reference by other functions or NULL in case of error.
+osSemaphoreId osSemaphoreNew (uint32_t max_count, uint32_t initial_count, const osSemaphoreAttr_t *attr);
+ 
+/// Acquire a Semaphore token or timeout if no tokens are available.
+/// \param[in]     semaphore_id  semaphore ID obtained by \ref osSemaphoreNew.
+/// \param[in]     millisec      \ref CMSIS_RTOS_TimeOutValue or 0 in case of no time-out.
+/// \return status code that indicates the execution status of the function.
+osStatus osSemaphoreAcquire (osSemaphoreId semaphore_id, uint32_t millisec);
+ 
+/// Release a Semaphore token that was acquired by \ref osSemaphoreAcquire.
+/// \param[in]     semaphore_id  semaphore ID obtained by \ref osSemaphoreNew.
+/// \return status code that indicates the execution status of the function.
+osStatus osSemaphoreRelease (osSemaphoreId semaphore_id);
+ 
+/// Delete a Semaphore object.
+/// \param[in]     semaphore_id  semaphore ID obtained by \ref osSemaphoreNew.
+/// \return status code that indicates the execution status of the function.
+osStatus osSemaphoreDelete (osSemaphoreId semaphore_id);
+ 
+ 
+//  ==== Memory Pool Management Functions ====
+ 
+#if (defined(osFeature_MemoryPool) && (osFeature_MemoryPool != 0))  // Memory Pool available
+ 
+#ifdef  osCMSIS_API_V1
+ 
+/// \brief Define a Memory Pool.
+/// \param         name          name of the memory pool.
+/// \param         no            maximum number of blocks (objects) in the memory pool.
+/// \param         type          data type of a single block (object).
+/// \note CAN BE CHANGED: The parameter to \b osPoolDef shall be consistent but the
+///       macro body is implementation specific in every CMSIS-RTOS.
+#if defined (osObjectsExternal)  // object is external
+#define osPoolDef(name, no, type)      \
+extern const osPoolDef_t os_pool_def_##name
+#else                            // define the object
+#define osPoolDef(name, no, type)      \
+const osPoolDef_t os_pool_def_##name = \
+{ (no), sizeof(type), NULL }
+#endif
+ 
+/// \brief Access a Memory Pool definition.
+/// \param         name          name of the memory pool
+/// \note CAN BE CHANGED: The parameter to \b osPool shall be consistent but the
+///       macro body is implementation specific in every CMSIS-RTOS.
+#define osPool(name) \
+&os_pool_def_##name
+ 
+/// Create and Initialize a Memory Pool object.
+/// \param[in]     pool_def      memory pool definition referenced with \ref osPool.
+/// \return memory pool ID for reference by other functions or NULL in case of error.
+osPoolId osPoolCreate (const osPoolDef_t *pool_def);
+ 
+/// Allocate a memory block from a Memory Pool and set memory block to zero.
+/// \param[in]     pool_id       memory pool ID obtain referenced with \ref osPoolCreate.
+/// \return address of the allocated memory block or NULL in case of no memory available.
+void *osPoolCAlloc (osPoolId pool_id);
+ 
+#define osPoolAlloc osMemoryPoolAlloc
+#define osPoolFree  osMemoryPoolFree
+ 
+#endif  // osCMSIS_API_V1
+ 
+/// Memory Pool attributes initialization
+/// \param         name          name of the memory pool.
+/// \param         attr_bits     attribute bits.
+#define osMemoryPoolAttrInit(name, attr_bits) \
+  { (name), (attr_bits), 0U }
+ 
+/// User memory allocation for Memory Pool data
+/// \param         var           name of variable.
+/// \param         block_max     maximum number of memory blocks in memory pool.
+/// \param         block_size    size of a memory block in bytes.
+#define osMemoryPoolMem(var, block_max, block_size) \
+  uint32_t var[(block_max)*(((block_size)+3)/4)]
+ 
+/// Create and Initialize a Memory Pool object.
+/// \param[in]     block_max     maximum number of memory blocks in memory pool.
+/// \param[in]     block_size    size of a memory block in bytes.
+/// \param[in]     memory        pointer to pool memory.
+/// \param[in]     attr          memory pool attributes; NULL: default values.
+/// \return memory pool ID for reference by other functions or NULL in case of error.
+osMemoryPoolId osMemoryPoolNew (uint32_t block_max, uint32_t block_size, void *memory, const osMemoryPoolAttr_t *attr);
+ 
+/// Allocate a memory block from a Memory Pool.
+/// \param[in]     pool_id       memory pool ID obtained by \ref osMemoryPoolNew.
+/// \return address of the allocated memory block or NULL in case of no memory is available.
+void *osMemoryPoolAlloc (osMemoryPoolId pool_id);
+ 
+/// Return an allocated memory block back to a Memory Pool.
+/// \param[in]     pool_id       memory pool ID obtained by \ref osMemoryPoolNew.
+/// \param[in]     block         address of the allocated memory block to be returned to the memory pool.
+/// \return status code that indicates the execution status of the function.
+osStatus osMemoryPoolFree (osMemoryPoolId pool_id, void *block);
+ 
+/// Get a Memory Pool information.
+/// \param[in]     pool_id       memory pool ID obtained by \ref osMemoryPoolNew.
+/// \param[out]    block_max     pointer to buffer for maximum number of memory blocks in memory pool.
+/// \param[out]    block_size    pointer to buffer for size of a memory block in bytes.
+/// \param[out]    block_used    pointer to buffer for number of used memory blocks.
+/// \return status code that indicates the execution status of the function.
+osStatus osMemoryPoolGetInfo (osMemoryPoolId pool_id, uint32_t *block_max, uint32_t *block_size, uint32_t *block_used);
+ 
+/// Delete a Memory Pool object.
+/// \param[in]     pool_id       memory pool ID obtained by \ref osMemoryPoolNew.
+/// \return status code that indicates the execution status of the function.
+osStatus osMemoryPoolDelete (osMemoryPoolId pool_id);
+ 
+#endif  // Memory Pool available
+ 
+ 
+//  ==== Message Queue Management Functions ====
+ 
+#if (defined(osFeature_MessageQueue) && (osFeature_MessageQueue != 0))  // Message Queue available
+ 
+#ifdef  osCMSIS_API_V1
+ 
+/// \brief Create a Message Queue Definition.
+/// \param         name          name of the queue.
+/// \param         queue_sz      maximum number of messages in the queue.
+/// \param         type          data type of a single message element (for debugger).
+/// \note CAN BE CHANGED: The parameter to \b osMessageQDef shall be consistent but the
+///       macro body is implementation specific in every CMSIS-RTOS.
+#if defined (osObjectsExternal)  // object is external
+#define osMessageQDef(name, queue_sz, type)    \
+extern const osMessageQDef_t os_messageQ_def_##name
+#else                            // define the object
+#define osMessageQDef(name, queue_sz, type)    \
+const osMessageQDef_t os_messageQ_def_##name = \
+{ (queue_sz), NULL }
+#endif
+ 
+/// \brief Access a Message Queue Definition.
+/// \param         name          name of the queue
+/// \note CAN BE CHANGED: The parameter to \b osMessageQ shall be consistent but the
+///       macro body is implementation specific in every CMSIS-RTOS.
+#define osMessageQ(name) \
+&os_messageQ_def_##name
+ 
+/// Create and Initialize a Message Queue object.
+/// \param[in]     queue_def     message queue definition referenced with \ref osMessageQ.
+/// \param[in]     thread_id     thread ID (obtained by \ref osThreadCreate or \ref osThreadGetId) or NULL.
+/// \return message queue ID for reference by other functions or NULL in case of error.
+osMessageQId osMessageCreate (const osMessageQDef_t *queue_def, osThreadId thread_id);
+ 
+/// Get a Message from a Queue or timeout if Queue is empty.
+/// \param[in]     queue_id      message queue ID obtained with \ref osMessageCreate.
+/// \param[in]     millisec      \ref CMSIS_RTOS_TimeOutValue or 0 in case of no time-out.
+/// \return event information that includes status code.
+osEvent osMessageGet (osMessageQId queue_id, uint32_t millisec);
+ 
+#define osMessagePut osMessageQueuePut
+ 
+#endif  // osCMSIS_API_V1
+ 
+/// Message Queue attributes initialization
+/// \param         name          name of the message queue.
+/// \param         attr_bits     attribute bits.
+/// \param         thread_id     registered thread for \ref osEventWait.
+#define osMessageQueueAttrInit(name, attr_bits, thread_id) \
+  { (name), (attr_bits), (thread_id), 0U }
+ 
+/// User memory allocation for Message Queue data
+/// \param         var           name of variable.
+/// \param         queue_size    maximum number of messages in queue.
+#define osMessageQueueMem(var, queue_size) \
+  uint32_t var[(queue_size)]
+ 
+/// Create and Initialize a Message Queue object.
+/// \param[in]     queue_size    maximum number of messages in queue.
+/// \param[in]     memory        pointer to message memory pool.
+/// \param[in]     attr          message queue attributes; NULL: default values.
+/// \return message queue ID for reference by other functions or NULL in case of error.
+osMessageQueueId osMessageQueueNew (uint32_t queue_size, void *memory, const osMessageQueueAttr_t *attr);
+ 
+/// Put a Message into a Queue or timeout if Queue is full.
+/// \param[in]     queue_id      message queue ID obtained by \ref osMessageQueueNew.
+/// \param[in]     message       message (32-bit value) to put into a queue.
+/// \param[in]     millisec      \ref CMSIS_RTOS_TimeOutValue or 0 in case of no time-out.
+/// \return status code that indicates the execution status of the function.
+osStatus osMessageQueuePut (osMessageQueueId queue_id, uint32_t message, uint32_t millisec);
+ 
+/// Get a Message from a Queue or timeout if Queue is empty.
+/// \param[in]     queue_id      message queue ID obtained by \ref osMessageQueueNew.
+/// \param[out]    message       pointer to buffer for message to get from a queue.
+/// \param[in]     millisec      \ref CMSIS_RTOS_TimeOutValue or 0 in case of no time-out.
+/// \return status code that indicates the execution status of the function.
+osStatus osMessageQueueGet (osMessageQueueId queue_id, uint32_t *message, uint32_t millisec);
+ 
+/// Get a Message Queue information.
+/// \param[in]     queue_id      message queue ID obtained by \ref osMessageQueueNew.
+/// \param[out]    queue_size    pointer to buffer for maximum number of messages in a queue.
+/// \param[out]    message_count pointer to buffer for number of messages in a queue.
+/// \return status code that indicates the execution status of the function.
+osStatus osMessageQueueGetInfo (osMessageQueueId queue_id, uint32_t *queue_size, uint32_t *message_count);
+ 
+/// Reset a Message Queue to initial empty state.
+/// \param[in]     queue_id      message queue ID obtained by \ref osMessageQueueNew.
+/// \return status code that indicates the execution status of the function.
+osStatus osMessageQueueReset (osMessageQueueId queue_id);
+ 
+/// Delete a Message Queue object.
+/// \param[in]     queue_id      message queue ID obtained by \ref osMessageQueueNew.
+/// \return status code that indicates the execution status of the function.
+osStatus osMessageQueueDelete (osMessageQueueId queue_id);
+ 
+#endif  // Message Queue available
+ 
+ 
+//  ==== Mail Queue Management Functions ====
+ 
+#if (defined(osFeature_MailQueue) && (osFeature_MailQueue != 0))  // Mail Queue available
+ 
+#ifdef  osCMSIS_API_V1
+ 
+/// \brief Create a Mail Queue Definition.
+/// \param         name          name of the queue.
+/// \param         queue_sz      maximum number of mails in the queue.
+/// \param         type          data type of a single mail element.
+/// \note CAN BE CHANGED: The parameter to \b osMailQDef shall be consistent but the
+///       macro body is implementation specific in every CMSIS-RTOS.
+#if defined (osObjectsExternal)  // object is external
+#define osMailQDef(name, queue_sz, type) \
+extern const osMailQDef_t os_mailQ_def_##name
+#else                            // define the object
+#define osMailQDef(name, queue_sz, type) \
+const osMailQDef_t os_mailQ_def_##name = \
+{ (queue_sz), sizeof(type), NULL }
+#endif
+ 
+/// \brief Access a Mail Queue Definition.
+/// \param         name          name of the queue
+/// \note CAN BE CHANGED: The parameter to \b osMailQ shall be consistent but the
+///       macro body is implementation specific in every CMSIS-RTOS.
+#define osMailQ(name) \
+&os_mailQ_def_##name
+ 
+/// Create and Initialize a Mail Queue object.
+/// \param[in]     queue_def     mail queue definition referenced with \ref osMailQ.
+/// \param[in]     thread_id     thread ID (obtained by \ref osThreadCreate or \ref osThreadGetId) or NULL.
+/// \return mail queue ID for reference by other functions or NULL in case of error.
+osMailQId osMailCreate (const osMailQDef_t *queue_def, osThreadId thread_id);
+ 
+/// Allocate a memory block for mail from a mail memory pool and set memory block to zero.
+/// \param[in]     queue_id      mail queue ID obtained with \ref osMailCreate.
+/// \param[in]     millisec      \ref CMSIS_RTOS_TimeOutValue or 0 in case of no time-out
+/// \return pointer to memory block that can be filled with mail or NULL in case of error.
+void *osMailCAlloc (osMailQId queue_id, uint32_t millisec);
+ 
+/// Get a Mail from a Queue or timeout if Queue is empty.
+/// \param[in]     queue_id      mail queue ID obtained with \ref osMailCreate.
+/// \param[in]     millisec      \ref CMSIS_RTOS_TimeOutValue or 0 in case of no time-out.
+/// \return event information that includes status code.
+osEvent osMailGet (osMailQId queue_id, uint32_t millisec);
+ 
+#define osMailAlloc osMailQueueAlloc
+#define osMailPut   osMailQueuePut
+#define osMailFree  osMailQueueFree
+ 
+#endif  // osCMSIS_API_V1
+ 
+/// Mail Queue attributes initialization
+/// \param         name          name of the mail queue.
+/// \param         attr_bits     attribute bits.
+/// \param         thread_id     registered thread for \ref osEventWait.
+#define osMailQueueAttrInit(name, attr_bits, thread_id) \
+  { (name), (attr_bits), (thread_id), 0U }
+ 
+/// User memory allocation for Mail Queue data
+/// \param         var           name of variable.
+/// \param         queue_size    maximum number of mails in queue.
+/// \param         mail_size     size of a mail in bytes.
+#define osMailQueueMem(var, queue_size, mail_size) \
+  uint32_t var[(queue_size)+((queue_size)*(((mail_size)+3)/4))]
+ 
+/// Create and Initialize a Mail Queue object.
+/// \param[in]     queue_size    maximum number of mails in queue.
+/// \param[in]     mail_size     size of a mail in bytes.
+/// \param[in]     memory        pointer to mail memory pool.
+/// \param[in]     attr          mail queue attributes; NULL: default values.
+/// \return mail queue ID for reference by other functions or NULL in case of error.
+osMailQueueId osMailQueueNew (uint32_t queue_size, uint32_t mail_size, void *memory, const osMailQueueAttr_t *attr);
+ 
+/// Allocate a memory block for mail from a mail memory pool.
+/// \param[in]     queue_id      mail queue ID obtained with \ref osMailQueueNew.
+/// \param[in]     millisec      \ref CMSIS_RTOS_TimeOutValue or 0 in case of no time-out
+/// \return pointer to memory block that can be filled with mail or NULL in case of error.
+void *osMailQueueAlloc (osMailQueueId queue_id, uint32_t millisec);
+ 
+/// Put a Mail into a Queue.
+/// \param[in]     queue_id      mail queue ID obtained with \ref osMailQueueNew.
+/// \param[in]     mail          pointer to memory with mail to put into a queue.
+/// \return status code that indicates the execution status of the function.
+osStatus osMailQueuePut (osMailQueueId queue_id, const void *mail);
+ 
+/// Get a Mail from a Queue or timeout if Queue is empty.
+/// \param[in]     queue_id      mail queue ID obtained with \ref osMailQueueNew.
+/// \param[out]    mail          pointer to buffer for mail to get from a queue.
+/// \param[in]     millisec      \ref CMSIS_RTOS_TimeOutValue or 0 in case of no time-out.
+/// \return status code that indicates the execution status of the function.
+osStatus osMailQueueGet (osMailQueueId queue_id, void *mail, uint32_t millisec);
+ 
+/// Free a memory block by returning it to a mail memory pool.
+/// \param[in]     queue_id      mail queue ID obtained with \ref osMailQueueNew.
+/// \param[in]     mail          pointer to memory block allocated with \ref osMailQueueAlloc.
+/// \return status code that indicates the execution status of the function.
+osStatus osMailQueueFree (osMailQueueId queue_id, void *mail);
+ 
+/// Get a Mail Queue information.
+/// \param[in]     queue_id      mail queue ID obtained with \ref osMailQueueNew.
+/// \param[out]    queue_size    pointer to buffer for maximum number of mails in a queue.
+/// \param[out]    mail_size     pointer to buffer for size of a mail in bytes.
+/// \param[out]    mail_count    pointer to buffer for number of mails in a queue.
+/// \return status code that indicates the execution status of the function.
+osStatus osMailQueueGetInfo (osMailQueueId queue_id, uint32_t *queue_size, uint32_t *mail_size, uint32_t *mail_count);
+ 
+/// Reset a Mail Queue to initial empty state.
+/// \param[in]     queue_id      mail queue ID obtained with \ref osMailQueueNew.
+/// \return status code that indicates the execution status of the function.
+osStatus osMailQueueReset (osMailQueueId queue_id);
+ 
+/// Delete a Mail Queue object.
+/// \param[in]     queue_id      mail queue ID obtained with \ref osMailQueueNew.
+/// \return status code that indicates the execution status of the function.
+osStatus osMailQueueDelete (osMailQueueId queue_id);
+ 
+#endif  // Mail Queue available
+ 
+ 
+#ifdef  __cplusplus
+}
+#endif
+ 
+#endif  // _CMSIS_OS_H